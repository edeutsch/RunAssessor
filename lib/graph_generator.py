--- conflicted
+++ resolved
@@ -183,83 +183,10 @@
     
     def plot_precursor_loss_composite_spectra(self, assessor, pdf):
         destinations_list = list(assessor.composite.keys())
-<<<<<<< HEAD
         file_name_root = assessor.mzml_file.split('.')[0]
         
 
-        for destination in destinations_list:
-            if destination.startswith("precursor_loss_"):
-                
-
-                intensities = assessor.composite[destination]['intensities']
-                maximum = assessor.composite[destination]['maximum']
-                minimum = assessor.composite[destination]['minimum']
-                binsize = assessor.composite[destination]['binsize']
-                mz = np.arange((maximum-minimum)/binsize+1)*binsize+minimum
-
-                # Define plotting windows
-                if "LR" in destination:
-                    water_z2_axis_min = 7.50528235
-                    water_z2_axis_max = 10.50528235
-                    water_z2_peak_min = 8.95528235
-                    water_z2_peak_max = 9.05528235
-
-                    phosphoric_acid_z2_axis_min = 47.48844785
-                    phosphoric_acid_z2_axis_max = 50.48844785
-                    phosphoric_acid_z2_peak_min = 48.93844785
-                    phosphoric_acid_z2_peak_max = 49.03844785
-
-                    sum_type = destination.replace("precursor_loss_", "")
-                    if self.files[assessor.mzml_file]['summary'][sum_type]['has water_loss']:
-                        water_color = 'limegreen' 
-                    else:
-                        water_color = 'burlywood' 
-                    
-                    if self.files[assessor.mzml_file]['summary'][sum_type]['has phospho_spectra']:
-                        phospho_color = 'limegreen'
-                    else:
-                        phospho_color = 'burlywood'
-                    
-                    ratio = self.files[assessor.mzml_file]['summary'][sum_type]['z=2 phospho_spectra to z=2 water_loss_spectra']
-                    num_water = self.files[assessor.mzml_file]['summary'][sum_type]['number of z=2 water_loss spectra']
-                    num_phospho = self.files[assessor.mzml_file]['summary'][sum_type]['number of z=2 phospho_spectra']
-
-                if "HR" in destination:
-                    water_z2_axis_min = 8.97528235
-                    water_z2_axis_max = 9.03528235
-                    water_z2_peak_min = 9.00428235
-                    water_z2_peak_max = 9.00628235
-
-                    phosphoric_acid_z2_axis_min = 48.95844785
-                    phosphoric_acid_z2_axis_max = 49.01844785
-                    phosphoric_acid_z2_peak_min = 48.98744785
-                    phosphoric_acid_z2_peak_max = 48.98944785
-
-                    sum_type = destination.replace("precursor_loss_", "")
-                    if self.files[assessor.mzml_file]['summary'][sum_type]['has water_loss']:
-                        water_color = 'limegreen' 
-                    else:
-                        water_color = 'burlywood' 
-                    
-                    if self.files[assessor.mzml_file]['summary'][sum_type]['has phospho_spectra']:
-                        phospho_color = 'limegreen'
-                    else:
-                        phospho_color = 'burlywood'
-
-                    ratio = self.files[assessor.mzml_file]['summary'][sum_type]['z=2 phospho_spectra to z=2 water_loss_spectra']
-                    num_water = self.files[assessor.mzml_file]['summary'][sum_type]['number of z=2 water_loss spectra']
-                    num_phospho = self.files[assessor.mzml_file]['summary'][sum_type]['number of z=2 phospho_spectra']
-
-                # Plot 1: water loss z=2
-                plt.axvspan(xmin=water_z2_peak_min, xmax=water_z2_peak_max, color=water_color, alpha=0.75, lw=0)
-                water_z2_range = (mz >= water_z2_axis_min) & (mz <= water_z2_axis_max)
-                plt.plot(mz[water_z2_range], intensities[water_z2_range])
-=======
-
-        file_name_root = assessor.mzml_file.split('.')[0]
-        file_name = f"{file_name_root}_neutral_loss_window.pdf"
-
-        with PdfPages(file_name) as pdf:
+ 
             for destination in destinations_list:
                 if destination.startswith("precursor_loss_"):
 
@@ -267,138 +194,118 @@
                     maximum = assessor.composite[destination]['maximum']
                     minimum = assessor.composite[destination]['minimum']
                     binsize = assessor.composite[destination]['binsize']
-                    mz = np.arange((maximum-minimum)/binsize+1)*binsize+minimum
+                    mz = np.arange((maximum - minimum) / binsize + 1) * binsize + minimum
+
+                    water_z2 = 9.00528235
+                    phosphoric_acid_z2 = 48.98844785
 
                     water_z2_extent_bins = assessor.metadata['files'][assessor.mzml_file]['neutral_loss_peaks'][destination]['water_z2']['peak']['extended']['extent']
                     phosphoric_acid_z2_extent_bins = assessor.metadata['files'][assessor.mzml_file]['neutral_loss_peaks'][destination]['phosphoric_acid_z2']['peak']['extended']['extent']
 
-                    # x-axis and peak shading ranges for LR and HR
-                    water_z2 = 9.00528235
-                    water_z2_axis_min = water_z2 - 30*binsize
-                    water_z2_axis_max = water_z2 + 30*binsize
-                    water_z2_extent_min = water_z2 - water_z2_extent_bins*binsize
-                    water_z2_extent_max = water_z2 + water_z2_extent_bins*binsize
-                    water_z2_fitting_min = water_z2 - water_z2_extent_bins*2*binsize
-                    water_z2_fitting_max = water_z2 + water_z2_extent_bins*2*binsize
-
-                    phosphoric_acid_z2 = 48.98844785
-                    phosphoric_acid_z2_axis_min = phosphoric_acid_z2 - 30*binsize
-                    phosphoric_acid_z2_axis_max = phosphoric_acid_z2 + 30*binsize
-                    phosphoric_acid_z2_extent_min = phosphoric_acid_z2 - phosphoric_acid_z2_extent_bins*binsize
-                    phosphoric_acid_z2_extent_max = phosphoric_acid_z2 + phosphoric_acid_z2_extent_bins*binsize
-                    phosphoric_acid_z2_fitting_min = phosphoric_acid_z2 - phosphoric_acid_z2_extent_bins*2*binsize
-                    phosphoric_acid_z2_fitting_max = phosphoric_acid_z2 + phosphoric_acid_z2_extent_bins*2*binsize
-                    
-                    # water loss z=2
-                    if water_z2_extent_bins*2 < 30:
-                        plt.axvspan(xmin=water_z2_fitting_min, xmax=water_z2_fitting_max, color='lightsteelblue', alpha=0.25, lw=0)   # fitting, only shows if within range of plotted x-axis
-                    plt.axvspan(xmin=water_z2_extent_min, xmax=water_z2_extent_max, color='peachpuff', alpha=0.75, lw=0)    # extent
-                    plt.axvline(x=water_z2, color='orange', alpha=0.75)      # peak
+                    water_z2_axis_min = water_z2 - 30 * binsize
+                    water_z2_axis_max = water_z2 + 30 * binsize
+                    water_z2_extent_min = water_z2 - water_z2_extent_bins * binsize
+                    water_z2_extent_max = water_z2 + water_z2_extent_bins * binsize
+                    water_z2_fitting_min = water_z2 - 2 * water_z2_extent_bins * binsize
+                    water_z2_fitting_max = water_z2 + 2 * water_z2_extent_bins * binsize
+
+                    phosphoric_acid_z2_axis_min = phosphoric_acid_z2 - 30 * binsize
+                    phosphoric_acid_z2_axis_max = phosphoric_acid_z2 + 30 * binsize
+                    phosphoric_acid_z2_extent_min = phosphoric_acid_z2 - phosphoric_acid_z2_extent_bins * binsize
+                    phosphoric_acid_z2_extent_max = phosphoric_acid_z2 + phosphoric_acid_z2_extent_bins * binsize
+                    phosphoric_acid_z2_fitting_min = phosphoric_acid_z2 - 2 * phosphoric_acid_z2_extent_bins * binsize
+                    phosphoric_acid_z2_fitting_max = phosphoric_acid_z2 + 2 * phosphoric_acid_z2_extent_bins * binsize
+
+                    sum_type = destination.replace("precursor_loss_", "")
+                    summary = self.files[assessor.mzml_file]['summary'][sum_type]
+
+                    # Colors based on detection
+                    water_color = 'limegreen' if summary.get('has water_loss') else 'burlywood'
+                    phospho_color = 'limegreen' if summary.get('has phospho_spectra') else 'burlywood'
+
+                    ratio = summary.get('z=2 phospho_spectra to z=2 water_loss_spectra', 'N/A')
+                    num_water = summary.get('number of z=2 water_loss spectra', 'N/A')
+                    num_phospho = summary.get('number of z=2 phospho_spectra', 'N/A')
+
+                    # Plot water z=2
+                    if water_z2_extent_bins * 2 < 30:
+                        plt.axvspan(xmin=water_z2_fitting_min, xmax=water_z2_fitting_max, color='lightsteelblue', alpha=0.25, lw=0)
+                    plt.axvspan(xmin=water_z2_extent_min, xmax=water_z2_extent_max, color=water_color, alpha=0.75, lw=0)
+                    plt.axvline(x=water_z2, color='orange', alpha=0.75)
                     water_z2_range = (mz >= water_z2_axis_min) & (mz <= water_z2_axis_max)
                     plt.plot(mz[water_z2_range], intensities[water_z2_range])
-                    plt.xlabel(f"m/z loss (water loss z=2)")
+                    
+                    ## Plot possible fit
+                    little_lable = ''
+                    try:
+                        if self.files[assessor.mzml_file]['neutral_loss_peaks'][destination]['water_z2']['peak']['assessment']['is_found']:
+                            fit_param = self.files[assessor.mzml_file]['neutral_loss_peaks'][destination]['water_z2']['peak']['fit']
+                            sigma_mz = fit_param['sigma_mz']
+                            mu_mz = fit_param['mz']
+                            y_offset = fit_param['y_offset']
+                            mz_subset = mz[water_z2_range]
+                            intensity_subset = intensities[water_z2_range]
+
+                            gaussian = norm.pdf(mz_subset, mu_mz, sigma_mz)
+                            scaled_gaussian = gaussian * np.max(intensity_subset) / np.max(gaussian) + y_offset/ np.max(gaussian)
+                            plt.plot(mz_subset, scaled_gaussian, color='darkred', linewidth=2)
+                        else:
+                            eprint(f"No water loss z =2 peak found in {assessor.mzml_file}")
+                            little_lable = " (no fit found)"
+                    except:
+                        pass
+
+
+                    plt.xlabel("m/z loss (water loss z=2)")
                     plt.ylabel("Intensity")
-                    plt.title(f"{file_name_root} ({destination})", fontsize=12)
+                    plt.title(f"{file_name_root} ({destination})\nWater Loss: {num_water}, Phospho: {num_phospho}, Ratio: {ratio}", fontsize=10)
                     plt.tight_layout()
                     pdf.savefig()
                     plt.close()
 
-                    # phosphoric acid loss z=2
-                    if phosphoric_acid_z2_extent_bins*2 < 30:
-                        plt.axvspan(xmin=phosphoric_acid_z2_fitting_min, xmax=phosphoric_acid_z2_fitting_max, color='lightsteelblue', alpha=0.25, lw=0)   # fitting, only shows if within range of plotted x-axis
-                    plt.axvspan(xmin=phosphoric_acid_z2_extent_min, xmax=phosphoric_acid_z2_extent_max, color='peachpuff', alpha=0.75, lw=0)    # extent
-                    plt.axvline(x=phosphoric_acid_z2, color='orange', alpha=0.75)      # peak
+                    # Plot phosphoric acid z=2
+                    if phosphoric_acid_z2_extent_bins * 2 < 30:
+                        plt.axvspan(xmin=phosphoric_acid_z2_fitting_min, xmax=phosphoric_acid_z2_fitting_max, color='lightsteelblue', alpha=0.25, lw=0)
+                    plt.axvspan(xmin=phosphoric_acid_z2_extent_min, xmax=phosphoric_acid_z2_extent_max, color=phospho_color, alpha=0.75, lw=0)
+                    plt.axvline(x=phosphoric_acid_z2, color='orange', alpha=0.75)
                     phosphoric_acid_z2_range = (mz >= phosphoric_acid_z2_axis_min) & (mz <= phosphoric_acid_z2_axis_max)
                     plt.plot(mz[phosphoric_acid_z2_range], intensities[phosphoric_acid_z2_range])
-                    plt.xlabel(f"m/z loss (phosphoric acid z=2)")
+                    plt.xlabel("m/z loss (phosphoric acid z=2)")
+                    little_lable = ""
+                    try:
+                        if self.files[assessor.mzml_file]['neutral_loss_peaks'][destination]['phosphoric_acid_z2']['peak']['assessment']['is_found']:
+                            fit_param = self.files[assessor.mzml_file]['neutral_loss_peaks'][destination]['phosphoric_acid_z2']['peak']['fit']
+                            sigma_mz = fit_param['sigma_mz']
+                            mu_mz = fit_param['mz']
+                            y_offset = fit_param['y_offset']
+                            mz_subset = mz[phosphoric_acid_z2_range]
+                            intensity_subset = intensities[phosphoric_acid_z2_range]
+
+                            gaussian = norm.pdf(mz_subset, mu_mz, sigma_mz)
+                            scaled_gaussian = gaussian * np.max(intensity_subset) / np.max(gaussian) + y_offset
+
+                            plt.plot(mz_subset, scaled_gaussian, color='darkred', linewidth=2)
+                        else:
+                            eprint(f"No phosphoric acid z =2 peak found in {assessor.mzml_file}")
+                            little_lable = " (no fit found)"
+
+                    except:
+                        pass
+
+                    plt.xlabel("m/z loss (phosphoric acid z=2)" + little_lable + "\nNumber of phosphoric acid z=2 spectra: " + str(num_phospho))
                     plt.ylabel("Intensity")
-                    plt.title(f"{file_name_root} ({destination})", fontsize=12)
+                    plt.title(f"{file_name_root} ({destination}) \nPhospho_spectra to water_loss: {ratio:.2f}", fontsize=12)
                     plt.tight_layout()
                     pdf.savefig()
                     plt.close()
 
-                    # whole neutral loss spectrum (m/z = 0 to 100)
+                    # Full neutral loss spectrum
                     plt.plot(mz, intensities)
-                    plt.xlabel(f"m/z loss")
+                    plt.xlabel("m/z loss")
                     plt.ylabel("Intensity")
-                    plt.title(f"{file_name_root} ({destination})", fontsize=12)
+                    plt.title(f"{file_name_root} ({destination}) - Full Neutral Loss Spectrum", fontsize=10)
                     plt.tight_layout()
                     pdf.savefig()
                     plt.close()
-        
-        print("Saving neutral loss window PDF to:", os.path.abspath(file_name))
->>>>>>> c33a8e0c
-
-
-                ## Plot possible fit
-                little_lable = ''
-                try:
-                    if self.files[assessor.mzml_file]['neutral_loss_peaks'][destination]['water_z2']['peak']['assessment']['is_found']:
-                        fit_param = self.files[assessor.mzml_file]['neutral_loss_peaks'][destination]['water_z2']['peak']['fit']
-                        sigma_mz = fit_param['sigma_mz']
-                        mu_mz = fit_param['mz']
-                        y_offset = fit_param['y_offset']
-                        mz_subset = mz[water_z2_range]
-                        intensity_subset = intensities[water_z2_range]
-
-                        gaussian = norm.pdf(mz_subset, mu_mz, sigma_mz)
-                        scaled_gaussian = gaussian * np.max(intensity_subset) / np.max(gaussian) + y_offset/ np.max(gaussian)
-                        plt.plot(mz_subset, scaled_gaussian, color='darkred', linewidth=2)
-                    else:
-                        eprint(f"No water loss z =2 peak found in {assessor.mzml_file}")
-                        little_lable = " (no fit found)"
-                except:
-                    pass
-
-                plt.xlabel("m/z loss (water loss z=2)" + little_lable + "\nNumber of water_loss z=2 spectra: " + str(num_water))
-                plt.ylabel("Intensity")
-                plt.title(f"{file_name_root} ({destination})", fontsize=12)
-                plt.tight_layout()
-                pdf.savefig()
-                plt.close()
-
-                # Plot 2: phosphoric acid z=2
-                plt.axvspan(xmin=phosphoric_acid_z2_peak_min, xmax=phosphoric_acid_z2_peak_max, color=phospho_color, alpha=0.75, lw=0)
-                phosphoric_acid_z2_range = (mz >= phosphoric_acid_z2_axis_min) & (mz <= phosphoric_acid_z2_axis_max)
-                plt.plot(mz[phosphoric_acid_z2_range], intensities[phosphoric_acid_z2_range])
-                
-                ## Plot possible fit
-                little_lable = ""
-                try:
-                    if self.files[assessor.mzml_file]['neutral_loss_peaks'][destination]['phosphoric_acid_z2']['peak']['assessment']['is_found']:
-                        fit_param = self.files[assessor.mzml_file]['neutral_loss_peaks'][destination]['phosphoric_acid_z2']['peak']['fit']
-                        sigma_mz = fit_param['sigma_mz']
-                        mu_mz = fit_param['mz']
-                        y_offset = fit_param['y_offset']
-                        mz_subset = mz[phosphoric_acid_z2_range]
-                        intensity_subset = intensities[phosphoric_acid_z2_range]
-
-                        gaussian = norm.pdf(mz_subset, mu_mz, sigma_mz)
-                        scaled_gaussian = gaussian * np.max(intensity_subset) / np.max(gaussian) + y_offset
-
-                        plt.plot(mz_subset, scaled_gaussian, color='darkred', linewidth=2)
-                    else:
-                        eprint(f"No phosphoric acid z =2 peak found in {assessor.mzml_file}")
-                        little_lable = " (no fit found)"
-  
-                except:
-                    pass
-
-                plt.xlabel("m/z loss (phosphoric acid z=2)" + little_lable + "\nNumber of phosphoric acid z=2 spectra: " + str(num_phospho))
-                plt.ylabel("Intensity")
-                plt.title(f"{file_name_root} ({destination}) \nPhospho_spectra to water_loss: {ratio:.2f}", fontsize=12)
-                plt.tight_layout()
-                pdf.savefig()
-                plt.close()
-
-                # Plot 3: full spectrum
-                plt.plot(mz, intensities)
-                plt.xlabel("m/z loss")
-                plt.ylabel("Intensity")
-                plt.title(f"{file_name_root} ({destination})", fontsize=12)
-                plt.tight_layout()
-                pdf.savefig()
-                plt.close()
-
         nl_pdf= self.metadata_file.replace(".json", ".NLplots.pdf")
         print(f"All neutral loss spectra saved to: {nl_pdf}")