#!/usr/bin/env python3

import sys
import os
import argparse
import os.path
import timeit
import re
import numpy
import gzip
from lxml import etree
from multiprocessing.pool import ThreadPool
from functools import partial
def eprint(*args, **kwargs): print(*args, file=sys.stderr, **kwargs)

#### Import technical modules and pyteomics
import matplotlib.pyplot as plt
from scipy.stats import norm
from scipy.optimize import curve_fit
from pyteomics import mzml, auxiliary

#### Import the metadata handler
from metadata_handler import MetadataHandler


####################################################################################################
#### mzML Assessor class
class MzMLAssessor:


    ####################################################################################################
    #### Constructor
    def __init__(self, mzml_file, metadata=None, verbose=None):
        self.mzml_file = mzml_file

        #### Store the provided metadata or create a template to work in
        if metadata is None:
            self.metadata = { 'files': { mzml_file: {} } }
        else:
            self.metadata = metadata
            metadata['files'][mzml_file] = {}

        #### Create a place to store our composite spectra for analysis
        self.composite = {}

        #### Create a storage area for referenceable param groups, which are not really handled by pyteomics
        self.referenceable_param_group_list = {}

        #### Create a dictionary to hold 3sigma values to find tolerance
        self.all_3sigma_values_away = {}

        #### stores precursor data 
        self.precursor_stats = {}

        #### Set verbosity
        if verbose is None: verbose = 0
        self.verbose = verbose

        #### Creates a list of supported composite types that the code can handle
        self.supported_composite_type_list = ['HR_HCD', 'LR_IT_CID', 'HR_QTOF', 'HR_IT_ETD']


        self.composite_spectrum_attributes = {
                'lowend': {
                    'HR_HCD': {
                        'minimum': 100,
                        'maximum': 400,
                        'binsize': 0.0002
                    },
                    'LR_IT_CID': {
                        'minimum': 100,
                        'maximum': 460,
                        'binsize': 0.05
                    },
                    'LR_IT_ETD': {
                        'minimum': 100,
                        'maximum': 400,
                        'binsize': 0.05
                    },
                    'HR_IT_ETD':{
                        'minimum': 100,
                        'maximum': 400,
                        'binsize': 0.05
                    },
                    'HR_QTOF':{
                        'minimum': 100,
                        'maximum': 400,
                        'binsize': 0.001
                    }
                },
                'precursor_loss': {
                    'HR_HCD': {
                        'minimum': 0,
                        'maximum': 100,
                        'binsize': 0.001
                    },
                    'LR_IT_CID': {
                        'minimum': 0,
                        'maximum': 100,
                        'binsize': 0.05
                    },
                    'LR_IT_ETD': {
                        'minimum': 0,
                        'maximum': 100,
                        'binsize': 0.05
                    },
                    'HR_IT_ETD': {
                        'minimum': 0,
                        'maximum': 100,
                        'binsize': 0.05
                    },
                    'HR_QTOF':{
                        'minimum': 0,
                        'maximum': 100,
                        'binsize': 0.001
                    }
                }
            }


    ####################################################################################################
    #### Get empty stats
    def get_empty_stats(self):
        empty_stats = {
                'n_spectra': 0,
                'n_ms0_spectra': 0,
                'n_ms1_spectra': 0,
                'n_ms2_spectra': 0,
                'n_ms3_spectra': 0,
                'n_length_zero_spectra': 0,
                'n_length_lt10_spectra': 0,
                'n_HR_HCD_spectra': 0,
                'n_LR_HCD_spectra': 0,
                'n_HR_IT_CID_spectra': 0,
                'n_LR_IT_CID_spectra': 0,
                'n_HR_IT_ETD_spectra': 0,
                'n_LR_IT_ETD_spectra': 0,
                'n_HR_EThcD_spectra': 0,
                'n_LR_EThcD_spectra': 0,
                'n_HR_ETciD_spectra': 0,
                'n_LR_ETciD_spectra': 0,
                'n_HR_QTOF_spectra': 0,
                'n_unknown_fragmentation_type_spectra': 0,
                'high_accuracy_precursors': 'unknown',
                'fragmentation_type': 'unknown',
                'fragmentation_tag': 'unknown'
            }
        return empty_stats


    ####################################################################################################
    #### Read spectra
    def read_spectra(self, write_fragmentation_type_file=None):

        #### Set up information
        t0 = timeit.default_timer()
        stats = self.get_empty_stats()
        ms_one_tolerance_dict = {}
        self.metadata['files'][self.mzml_file]['spectra_stats'] = stats

        #### Store the fragmentation types in a list for storing in the fragmentation_type_file
        scan_fragmentation_list = []

        #### Show information
        if self.verbose >= 1:
            eprint(f"\nINFO: Assessing mzML file {self.mzml_file}", end='', flush=True)
            progress_intro = False

        #### If the mzML is gzipped, then open with zlib, else a plain open
        if self.mzml_file.endswith('.gz'):
            infile = gzip.open(self.mzml_file)
        else:
            infile = open(self.mzml_file, 'rb')

        #### Try storing all spectra for multithreaded processing
        #spectra = []

        #### Read spectra from the file
        with mzml.read(infile) as reader:
            #try:
            if True:
                for spectrum in reader:

                    #### Debugging. Print the data structure of the first spectrum
                    #if stats['n_spectra'] == 0:
                    #    auxiliary.print_tree(spectrum)
                    #    print(spectrum)
                    #    return

                    #### Extract the MS level of the spectrum
                    try:
                        ms_level = spectrum['ms level']
                    #### If no MS level is found, see if it can be extracted from a referenceable param group
                    except:
                        ms_level = 0
                        if 'ref' in spectrum:
                            group_id = spectrum['ref']
                            if group_id in self.referenceable_param_group_list and 'ms level' in self.referenceable_param_group_list[group_id]:
                                ms_level = int(self.referenceable_param_group_list[group_id]['ms level'])

                    #### Look for a filter string and parse it
                    if 'filter string' in spectrum['scanList']['scan'][0]:
                        filter_string = spectrum['scanList']['scan'][0]['filter string']
                        self.parse_filter_string(filter_string,stats)
                        if filter_string is None or filter_string == '':
                            #### MSFragger generated mzML can have empty filter strings
                            self.log_event('WARNING','EmptyFilterLine',f"Filter line is present but empty. This can happen with MSFragger-written mzML. Not good.")
                            stats[f"n_ms{ms_level}_spectra"] += 1
                            if ms_level > 1:
                                stats['n_unknown_fragmentation_type_spectra'] += 1


                    #### There's only a filter string for Thermo data, so for others, record a subset of information
                    else:
                        stats[f"n_ms{ms_level}_spectra"] += 1
                        if self.metadata['files'][self.mzml_file]['instrument_model']['category'] == 'QTOF':
                            stats['high_accuracy_precursors'] = 'true'
                            stats['fragmentation_type'] = 'HR_QTOF'
                            stats['fragmentation_tag'] = 'HR QTOF'
                            if ms_level > 1:
                                stats['n_HR_QTOF_spectra'] += 1

                    #### If the ms level is greater than 2, fail
                    if ms_level > 4:
                        self.log_event('ERROR','MSnTooHigh',f"MS level is greater than we can handle at '{spectrum['ms level']}'")
                        break

                    #### If the ms level is 2, then examine it for information
                    if ms_level == 2 and 'm/z array' in spectrum:
                        try:
                            precursor_mz = spectrum['precursorList']['precursor'][0]['selectedIonList']['selectedIon'][0]['selected ion m/z']
                        except:
                            precursor_mz = 0.0

                        #### Try to get the charge information
                        try:
                            charge_state = int(spectrum['precursorList']['precursor'][0]['selectedIonList']['selectedIon'][0]['charge state'])
                        except:
                            charge_state = 'unknown'
                        charge_stat = f"n_charge_{charge_state}_precursors"
                        if charge_stat not in stats:
                            stats[charge_stat] = 0
                        stats[charge_stat] += 1

                        #### Extract the isolation window information
                        self.record_isolation_window_stats(spectrum, stats, ms_one_tolerance_dict)

                        #self.add_spectrum(spectrum,spectrum_type,precursor_mz)
                        peaklist = {
                            'm/z array': spectrum['m/z array'],
                            'intensity array': spectrum['intensity array']
                        }

                        #### Check for zero length and very sparse spectra
                        if len(spectrum['m/z array']) == 0:
                            stats['n_length_zero_spectra'] += 1
                        if len(spectrum['m/z array']) < 10:
                            stats['n_length_lt10_spectra'] += 1

                        #spectra.append([stats,precursor_mz,peaklist])
                        self.add_spectrum([stats,precursor_mz,peaklist])

                        # If the user requested writing of a fragmentation_type_file, record that information
                        if write_fragmentation_type_file is not None:
                            nativeId = spectrum['id']
                            scan_number = -1
                            match = re.search(r'scan=(\d+)',nativeId)
                            if match:
                                scan_number = match.group(1)
                            scan_fragmentation_list.append(f"{scan_number}\t{stats['fragmentation_tag']}")

                    #### Update counters and print progress
                    stats['n_spectra'] += 1
                    if self.verbose >= 1:
                        if stats['n_spectra']/500 == int(stats['n_spectra']/500):
                            if not progress_intro:
                                #eprint("INFO: Reading spectra.. ", end='')
                                progress_intro = True
                            #eprint(f"{stats['n_spectra']}.. ", end='', flush=True)
                            eprint(".", end='', flush=True)
            #except:
            else:
                self.log_event('ERROR','MzMLCorrupt',f"Pyteomics threw an error reading mzML file! File may be corrupt. Check file '{self.mzml_file}'")

        infile.close()
        #if self.verbose >= 1: eprint("")
        
        #### Find the tolerance of the MS1 scan
        self.find_ms_one_tolerance(ms_one_tolerance_dict)

        # If the user requested writing of a fragmentation_type_file, write it out
        if write_fragmentation_type_file is not None:
            filename = self.mzml_file
            filename = re.sub(r'\.gz','',filename)
            filename = re.sub(r'\.mzML','',filename)
            filename += '.fragmentation_types.tsv'
            eprint(f"\nINFO: Writing fragmentation type file {filename}", end='', flush=True)
            with open(filename,'w') as outfile:
                if stats['fragmentation_type'] != 'multiple':
                    scan_fragmentation = scan_fragmentation_list[0]
                    scan_fragmentation = re.sub(r'^\d+','*',scan_fragmentation)
                    outfile.write(scan_fragmentation+'\n')
                else:
                    for scan_fragmentation in scan_fragmentation_list:
                        outfile.write(scan_fragmentation+'\n')

        #### If there are no spectra that were saved, then we're done with this file
        if stats['n_ms2_spectra'] == 0:
            self.log_event('ERROR','NoMS2Scans',f"This mzML file has no MS2 scans. Check file '{self.mzml_file}'")

        #### Try to distinguish DDA vs DIA
        if 'isolation_window_full_widths' in stats:
            smallest_window = 999999
            largest_window = 0
            for window_size in stats['isolation_window_full_widths']:
                window_size = float(window_size)
                if  window_size < smallest_window:
                    smallest_window = window_size
                if window_size > largest_window:
                    largest_window = window_size
            if largest_window <= 3.0:
                stats['acquisition_type'] = 'DDA'
            elif largest_window >= 15.0:
                stats['acquisition_type'] = 'DIA'
            else:
                stats['acquisition_type'] = 'ambiguous'
        else:
            stats['acquisition_type'] = 'unknown'


        #### Now that we've read anything, try to process the data multithreaded
        #n_threads = 8
        #if self.verbose >= 1: eprint(f"INFO: processing {len(spectra)} spectra multithreaded with {n_threads} threads")
        #pool = ThreadPool(n_threads)
        #results = pool.imap_unordered(self.add_spectrum, spectra)
        #results = pool.map(self.add_spectrum, spectra)
        #pool.close()
        #pool.join()
        #if self.verbose >= 1: eprint(f"INFO: Done.")

        #### Write the composite spectrum to a file
        #with open('zzcomposite_spectrum.pickle','wb') as outfile:
        #    pickle.dump(self.composite,outfile)

        #### Print final timing information
        t1 = timeit.default_timer()
        eprint(f"\nINFO: Read {stats['n_spectra']} spectra from {self.mzml_file} in {t1-t0:.2f} sec ({stats['n_spectra']/(t1-t0):.2f} spectra per sec)", end='', flush=True)

        return stats

    ####################################################################################################
    #### Finds the tolerance of the MS1 scan
    def find_ms_one_tolerance(self, ms_one_tolerance_dict):


        delta_ppm_list = []
        delta_time_list = []

        #ms_tol_dict format: int(mz): {"mz":[], "time":[]}

        for key in ms_one_tolerance_dict:
            if len(ms_one_tolerance_dict[key]["mz"]) > 1:
                self.find_deltas(ms_one_tolerance_dict[key], delta_ppm_list, delta_time_list)

            else:
                pass
        
        data = numpy.column_stack((delta_ppm_list, delta_time_list))
        numpy.savetxt("new_output.tsv", data, delimiter='\t', fmt='%.6f', header="delta_ppm\tdelta_time", comments='')
                

        try:
            #Fit delta_time_list with histogram
            counts_ppm, bins_ppm = numpy.histogram(delta_ppm_list, bins=60)
            bin_centers_ppm = 0.5 * (bins_ppm[1:] + bins_ppm[:-1])
            soft_raised_fixed_beta_ppm = partial(self.precursor_raised_gaussian, beta=1.5)
            p0_ppm = [max(counts_ppm), numpy.mean(delta_ppm_list), numpy.std(delta_ppm_list), 0.1]
            fit_ppm, _ = curve_fit(soft_raised_fixed_beta_ppm, bin_centers_ppm, counts_ppm, p0=p0_ppm, bounds=([0, -numpy.inf, 1e-6, 0], [numpy.inf, numpy.inf, numpy.inf, numpy.inf]))
        
            #Find chi^2 value for a goodness of fit
            expected_counts = soft_raised_fixed_beta_ppm(bin_centers_ppm, *fit_ppm)
            chi_squared = numpy.sum(((counts_ppm - expected_counts) ** 2) / numpy.where(expected_counts == 0, 1, expected_counts))
            num_bins = len(counts_ppm)
            num_params = 4
            dof = num_bins - num_params
            chi_squared_red_ppm = chi_squared / dof
        except:
            pass
 

        
        try:
            #Fit delta_time_list with histogram
            counts_time, bins_time = numpy.histogram(delta_time_list, bins=100)
            bin_centers_time = 0.5 * (bins_time[1:] + bins_time[:-1])
            max_peak_index = numpy.argmax(counts_time)
            main_peak = bin_centers_time[max_peak_index]

            counts_after_peak = counts_time[max_peak_index + 2:]
            counts_before_peak = counts_time[:max_peak_index - 2]

            mean_counts_before_peaks = numpy.mean(counts_before_peak)
            mean_counts_after_peaks = numpy.mean(counts_after_peak)

            if numpy.isnan(mean_counts_before_peaks):
                mean_counts_before_peaks = 0.0

            if numpy.isnan(mean_counts_after_peaks):
                mean_counts_after_peaks = 0.0

            p0 = [main_peak, 0.5, mean_counts_before_peaks, max(counts_time), mean_counts_after_peaks, 1]

            fit_time, cov = curve_fit(self.time_exp_decay, bin_centers_time, counts_time, p0=p0)
            expected_counts = self.time_exp_decay(bin_centers_time, *fit_time)


            #Compute 5 secounds before and 5 secounds after for sharpness
            t_before = fit_time[0] - 5
            t_after = fit_time[0] + 5

            y_before = self.time_exp_decay(numpy.array([t_before]), *fit_time)[0]
            y_after = self.time_exp_decay(numpy.array([t_after]), *fit_time)[0]

            bound_y_before = max(y_before, 1e-8)
            bound_y_after = max(y_after, 1e-8)


            # Compute chi-squared
            window_mask = (bin_centers_time >= t_before) & (bin_centers_time <= t_after)
            counts_window = counts_time[window_mask]
            expected_window = expected_counts[window_mask]

            # Compute chi-squared within the window
            epsilon = 1e-8
            chi_squared = numpy.sum(((counts_time - expected_counts) ** 2) / (counts_time+epsilon))
            dof = len(counts_time) - len(fit_time)
            chi_squared_red_time = chi_squared / dof



        except:
            pass

        ppm_fit_call = "no fit"
        time_fit_call = "no fit"

        try:
            if chi_squared_red_ppm < 1.5:
                ppm_fit_call = "good fit found, okay to use"
            elif chi_squared_red_ppm > 1.5 and chi_squared_red_ppm < 10:
                ppm_fit_call = "uncertain about fit, manually check ppm graph and decide for yourself"
            else:
                ppm_fit_call = "probably not a good fit, no tolerance suggested, check ppm graph"
                
            if chi_squared_red_time < 10:
                time_fit_call = "good fit, dynamic exclusion window found"
            elif chi_squared_red_time > 10 and chi_squared_red_time < 20:
                time_fit_call = "uncertain fit, manually check time graph and decide for yourself"
            else:
                time_fit_call = "not a good fit, no dynamic exculsion window found"
        except:
            pass



        try:
 
            self.precursor_stats["precursor tolerance"] = {
                            "good ppm_fit?": ppm_fit_call,
                            "fit_ppm":{"lower_three_sigma (ppm)":-fit_ppm[2]*3, "upper_three_sigma (ppm)":fit_ppm[2]*3, "delta_ppm peak": fit_ppm[1], "intensity": fit_ppm[0], "sigma (ppm)": fit_ppm[2], "y_offset": fit_ppm[3]},
                            "histogram_ppm":{"counts": counts_ppm.tolist(), "bin_edges": bins_ppm.tolist(), "bin_centers": bin_centers_ppm.tolist(), "chi_squared":chi_squared_red_ppm}}

        except:
            self.precursor_stats["precursor tolerance"] = 'no delta_ppm peak fit'

        try:
            

            self.precursor_stats["dynamic exclusion window"]= {
                                "dynamic exclusion time?": time_fit_call,
                                "fit_pulse_time": {"pulse start": fit_time[0], "dynamic exclusion time offset":fit_time[1], "inital level":fit_time[2], "peak level":fit_time[3], "final level":fit_time[4], "decay constant":fit_time[5], "peak to preceding level ratio": fit_time[3]/bound_y_before, "peak to following level ratio": fit_time[3]/bound_y_after},
                                "histogram_time": {"counts": counts_time.tolist(),"bin_edges": bins_time.tolist(),"bin_centers": bin_centers_time.tolist(),"chi_squared": chi_squared_red_time }}
            
        except:
            self.precursor_stats["dynamic exclusion window"] = 'no dynamic exclusion window found'


    ####################################################################################################
    #### Finds the different deltas in a ms_one_tolerance_dict key     
    def find_deltas(self, info_dict, delta_ppm_list, delta_time_list):
        ions = info_dict['mz']
        times = info_dict['time']
        p_a = 0
        p_b = p_a + 1
        p_c = 0
        used_index = set()

        if (len(times) != len(ions)) or not len(ions):
            print('Unable to find tolerance for MS1 scan')

        while p_c < len(ions) and p_b < len(ions): #Figure out what end condition is
            delta_time = (times[p_b] - times[p_a]) * 60
            delta_ppm = ((ions[p_b] - ions[p_a]) / ions[p_a]) * 10**6
            if self.within_ppm_time(delta_time, delta_ppm):
                delta_ppm_list.append(delta_ppm)
                delta_time_list.append(delta_time)
                used_index.add(p_b)
                p_a = p_b
                p_b = p_a + 1
        

            else:
                p_b += 1
                if p_b >= len(ions) or delta_time > 65:
                    used_index.add(p_c)
                    while p_c in used_index:
                         p_c += 1
                    p_a = p_c
                    p_b = p_a + 1


    ####################################################################################################
    #### Returns whether or not a delta_ppm and delta_time are within set perameters
    def within_ppm_time(self, delta_time, delta_ppm):
        max_time = 80 #Secounds
        min_time = 0 #Secounds
        max_delta_ppm = 30 #ppm
        
        
        if delta_time >= min_time and delta_time <= max_time:
            if abs(delta_ppm) <= max_delta_ppm:
                return True
        return False

    ####################################################################################################
    #### Returns a gaussian fit for delta_ppm
    def precursor_raised_gaussian(self, x, a, x0, sigma, baseline, beta=1.5):
        delta = numpy.abs(x - x0)
        delta = numpy.clip(delta, 1e-12, None)
        return a * numpy.exp(-delta**beta / (2 * sigma**beta)) + baseline
    
    
    ####################################################################################################
    #### Pulse exp decay function with peak_level param
    def time_exp_decay(self, t, pulse_start, pulse_duration, initial_level, peak_level, new_level, tau):
        
        exponent_rise = numpy.clip(-(t - pulse_start) * 50, -700, 700)
        exponent_fall = numpy.clip(-(t - (pulse_start + pulse_duration)) * 50, -700, 700)

        rise = 1 / (1 + numpy.exp(exponent_rise))
        fall = 1 / (1 + numpy.exp(exponent_fall))
        plateau = rise * (1 - fall)

    
        y = initial_level + (peak_level - initial_level) * plateau

    
        decay_mask = t >= (pulse_start + pulse_duration)
        safe_tau = max(tau, 1e-8)
        decay = numpy.zeros_like(t)
        decay[decay_mask] = (peak_level - new_level) * numpy.exp(-(t[decay_mask] - (pulse_start + pulse_duration)) / safe_tau)
        y[decay_mask] = new_level + decay[decay_mask]

        return y


        

    ####################################################################################################
    #### Record the isolation window information and precursor ion and scan time information
    def record_isolation_window_stats(self, spectrum, stats, ms_one_tolerance_dict):
        isolation_window_target_mz = None
        isolation_window_lower_offset = None
        isolation_window_upper_offset = None
        precursor_ion = None
        start_scan_time = None

        try:
            isolation_window_target_mz = spectrum['precursorList']['precursor'][0]['isolationWindow']['isolation window target m/z']
            isolation_window_lower_offset = spectrum['precursorList']['precursor'][0]['isolationWindow']['isolation window lower offset']
            isolation_window_upper_offset = spectrum['precursorList']['precursor'][0]['isolationWindow']['isolation window upper offset']
   
            precursor_ion = spectrum['precursorList']['precursor'][0]['selectedIonList']['selectedIon'][0]['selected ion m/z']
            start_scan_time = spectrum['scanList']['scan'][0]['scan start time']

            mz_int = int(precursor_ion)

            if mz_int not in ms_one_tolerance_dict:
                ms_one_tolerance_dict[mz_int] = {"mz":[], "time":[]}

            ms_one_tolerance_dict[mz_int]['mz'].append(precursor_ion)
            ms_one_tolerance_dict[mz_int]['time'].append(start_scan_time)

        except:
            # Cannot get the isolation window information. oh well
            pass
        if 'isolation_window_full_widths' not in stats:
            stats['isolation_window_full_widths'] = {}
        if isolation_window_lower_offset is not None and isolation_window_upper_offset is not None:
            full_width = isolation_window_lower_offset + isolation_window_upper_offset
            if full_width not in stats['isolation_window_full_widths']:
                stats['isolation_window_full_widths'][full_width] = 0
            stats['isolation_window_full_widths'][full_width] += 1

    ####################################################################################################
    #### Parse the filter string
    def parse_filter_string(self,filter_string,stats):
        
        # If the filter_string is None or empty, then update a few stats and return
        if filter_string is None or filter_string == '':
            stats['high_accuracy_precursors'] = 'unknown'
            stats['fragmentation_type'] = 'unknown_fragmentation_type'
            stats['fragmentation_tag'] = 'unknown fragmentation type'
            return
        

        fragmentation_tag = '??'

        mass_accuracy = '??'
        match = re.search(r'^(\S+)',filter_string)
        if match.group(0) == 'FTMS' or match.group(0) == 'ASTMS':
            mass_accuracy = 'HR'
        elif match.group(0) == 'ITMS':
            mass_accuracy = 'LR'
        else:
            self.log_event('ERROR','UnrecognizedDetector',f"Unrecognized detector '{match.group(0)}' in filter string {filter_string}")
            return

        ms_level = 0
        match = re.search(r' ms ',filter_string)
        if match:
            ms_level = 1
        else:
            match = re.search(r' ms(\d) ',filter_string)
            if match:
                ms_level = int(match.group(1))
            else:
                self.log_event('ERROR','UnrecognizedMSLevel',f"Unrecognized MS level in filter string {filter_string}")
                return

        # See if there's fragmentation of a known type
        have_cid = 0
        have_etd = 0
        have_hcd = 0
        have_fragmentation = 0
        match = re.search(r'@hcd',filter_string)
        if match: have_hcd = 1
        match = re.search(r'@cid',filter_string)
        if match: have_cid = 1
        match = re.search(r'@etd',filter_string)
        if match: have_etd = 1
        match = re.search(r'@',filter_string)
        if match: have_fragmentation = 1
        dissociation_sum = have_cid + have_etd + have_hcd
        if have_fragmentation > dissociation_sum:
            self.log_event('ERROR','UnrecognizedFragmentation',f"Unrecognized string after @ in filter string '{filter_string}'")
            return

        #### If this is an MS0 scan, document the error and stop analyzing the spectra
        if ms_level == 0:
            if 'n_ms0_spectra' not in stats:
                stats['n_ms0_spectra'] = 0
            stats['n_ms0_spectra'] += 1
            self.log_event('ERROR','UnknownMSLevel',f"Unable to determine MS level in filter string '{filter_string}'")
            return

        #### If this is an MS1 scan, learn what we can from it
        if ms_level == 1:
            stats['n_ms1_spectra'] += 1
            spectrum_type = 'MS1'
            if mass_accuracy == 'HR':
                if stats['high_accuracy_precursors'] == 'unknown':
                    stats['high_accuracy_precursors'] = 'true'
                elif stats['high_accuracy_precursors'] == 'true' or stats['high_accuracy_precursors'] == 'multiple':
                    pass
                elif stats['high_accuracy_precursors'] == 'false':
                    stats['high_accuracy_precursors'] = 'multiple'
                else:
                    self.log_event('ERROR','InternalStateError',f"high_accuracy_precursors has a strange state '{stats['high_accuracy_precursors']}'")
                    return
            elif mass_accuracy == 'LR':
                if stats['high_accuracy_precursors'] == 'unknown':
                    stats['high_accuracy_precursors'] = 'false'
                elif stats['high_accuracy_precursors'] == 'false' or stats['high_accuracy_precursors'] == 'multiple':
                    pass
                elif stats['high_accuracy_precursors'] == 'true':
                    stats['high_accuracy_precursors'] = 'multiple'
                else:
                    self.log_event('ERROR','InternalStateError',f"high_accuracy_precursors has a strange state '{stats['high_accuracy_precursors']}'")
                    return
            else:
                self.log_event('ERROR','UnknownPrecursorScanType',f"Unknown precursor scan type '{match.group(0)}'")
                return

        #### Else it's an MSn (n>1) scan so learn what we can from that
        elif ms_level == 2:
            dissociation_sum = have_cid + have_etd + have_hcd
            stats['n_ms2_spectra'] += 1
            if dissociation_sum == 1:
                if have_hcd:
                    stats[f"n_{mass_accuracy}_HCD_spectra"] += 1
                    spectrum_type = f"{mass_accuracy}_HCD"
                    fragmentation_tag = f"{mass_accuracy} HCD"
                elif have_cid:
                    stats[f"n_{mass_accuracy}_IT_CID_spectra"] += 1
                    spectrum_type = f"{mass_accuracy}_IT_CID"
                    fragmentation_tag = f"{mass_accuracy} IT CID"
                elif have_etd:
                    stats[f"n_{mass_accuracy}_IT_ETD_spectra"] += 1
                    spectrum_type = f"{mass_accuracy}_IT_ETD"
                    fragmentation_tag = f"{mass_accuracy} IT ETD"
                else:
                    self.log_event('ERROR','UnrecognizedFragmentation',f"Did not find @hcd, @cid, @etd in filter string '{filter_string}'")
                    return

            elif dissociation_sum == 2:
                if have_etd and have_hcd:
                    stats[f"n_{mass_accuracy}_EThcD_spectra"] += 1
                    spectrum_type = f"{mass_accuracy}_EThcD"
                    fragmentation_tag = f"{mass_accuracy} EThcD"
                elif have_etd and have_cid:
                    stats[f"n_{mass_accuracy}_ETciD_spectra"] += 1
                    spectrum_type = f"{mass_accuracy}_ETciD"
                    fragmentation_tag = f"{mass_accuracy} ETciD"
                else:
                    self.log_event('ERROR','UnrecognizedFragmentation',f"Did not find known fragmentation combination in filter string '{filter_string}'")
                    return

            else:
                self.log_event('ERROR','CantParseFilterStr',f"Unable to determine dissociation type in filter string '{filter_string}'")
                return

            #### Record the fragmentation type for this run
            if spectrum_type != stats['fragmentation_type']:
                if stats['fragmentation_type'] == 'unknown':
                    stats['fragmentation_type'] = spectrum_type
                elif stats['fragmentation_type'] == 'multiple':
                    pass
                else:
                    stats['fragmentation_type'] = 'multiple'
                    self.log_event('ERROR','MultipleFragTypes',f"There are multiple fragmentation types in this MS run. Split them.")


        # If we have ms_level > 2, then make a note, but this is uncharted waters
        else:
            if 'n_ms3+_spectra' not in stats:
                stats['n_ms3+_spectra'] = 0
            stats['n_ms3+_spectra'] += 1

        # Store the fragmentation_tag for use by the caller
        stats['fragmentation_tag'] = fragmentation_tag



    ####################################################################################################
    #### Add spectrum
    #def add_spectrum(self,spectrum,spectrum_type,precursor_mz):
    def add_spectrum(self,params):

        stats, precursor_mz, peaklist = params

        spectrum_type = stats['fragmentation_tag'].replace(" ", "_")

        if 'n_spectra_examined' not in self.metadata['files'][self.mzml_file]['spectra_stats']:
            self.metadata['files'][self.mzml_file]['spectra_stats']['n_spectra_examined'] = 0
        self.metadata['files'][self.mzml_file]['spectra_stats']['n_spectra_examined'] += 1

        composite_types = ["lowend", "precursor_loss"]
        
        for composite_type in composite_types:
            destination = f"{composite_type}_{spectrum_type}"

            if destination not in self.composite:
                if spectrum_type not in self.composite_spectrum_attributes[composite_type]:
                    eprint(f"ERROR: Unrecognized spectrum type {spectrum_type}")
                    return
                
                #print(f"INFO: Creating a composite spectrum {destination}")
                minimum = self.composite_spectrum_attributes[composite_type][spectrum_type]['minimum']
                maximum = self.composite_spectrum_attributes[composite_type][spectrum_type]['maximum']
                binsize = self.composite_spectrum_attributes[composite_type][spectrum_type]['binsize']

                array_size = int( (maximum - minimum ) / binsize ) + 1
                self.composite[destination] = { 'minimum': minimum, 'maximum': maximum, 'binsize': binsize }
                self.composite[destination]['intensities'] = numpy.zeros(array_size,dtype=numpy.float32)
                self.composite[destination]['n_peaks'] = numpy.zeros(array_size,dtype=numpy.int32)


            #### Convert the peak lists to numpy arrays
            intensity_array = numpy.asarray(peaklist['intensity array'])
            mz_array = numpy.asarray(peaklist['m/z array'])

            if composite_type == 'precursor_loss':
                mz_array = precursor_mz - mz_array


            #### Limit the numpy arrays to the region we're interested in
            intensity_array = intensity_array[ ( mz_array > self.composite[destination]['minimum'] ) & ( mz_array < self.composite[destination]['maximum'] ) ]
            mz_array = mz_array[ ( mz_array > self.composite[destination]['minimum'] ) & ( mz_array < self.composite[destination]['maximum'] ) ]


            #### Compute their bin locations and store n_peaks and intensities
            bin_array = (( mz_array - self.composite[destination]['minimum'] ) / self.composite[destination]['binsize']).astype(int)
            self.composite[destination]['n_peaks'][bin_array] += 1
            self.composite[destination]['intensities'][bin_array] += intensity_array
            

        #### The stuff below was trying to compute neutral losses. It works, but it's too slow. Need a Cython implementation I guess

        # sorted_mz_intensity = sorted(mz_intensity, key=lambda pair: pair[2], reverse=True)
        # length = 30
        # if len(mz_intensity) < 30:
            # length = len(mz_intensity)
        # clipped_mz_intensity = sorted_mz_intensity[0:(length-1)]
        # mz_intensity = sorted(clipped_mz_intensity, key=lambda pair: pair[1], reverse=False)
        # i = 0
        # while i < length-1:
            # mz_intensity[i][0] = i
            # i += 1
        # sorted_mz_intensity = sorted(mz_intensity, key=lambda pair: pair[2], reverse=True)


        # imajor_peak = 0
        # while imajor_peak < 20 and imajor_peak < len(mz_intensity):
            # ipeak,mz,major_intensity = sorted_mz_intensity[imajor_peak]
            # #print(ipeak,mz,major_intensity)
            # if major_intensity == 0.0:
                # major_intensity = 1.0
            # imz = mz
            # while ipeak > 0 and mz - imz < self.composite[destination2]['maximum'] and imz > 132 and abs(imz - precursor_mz) > 5:
                # bin = int( ( mz - imz ) / self.composite[destination2]['binsize'])
                # #print("  - ",ipeak,imz,bin,intensity)
                # self.composite[destination2]['n_peaks'][bin] += 1
                # self.composite[destination2]['intensities'][bin] += intensity
                # ipeak -= 1
                # imz = mz_intensity[ipeak][1]
                # intensity = mz_intensity[ipeak][2]
            # imajor_peak += 1


    ####################################################################################################
    #### Read header
    #### Open the mzML file and read line by line into a text buffer that we will XML parse
    def read_header(self):

        #### If the mzML is gzipped, then open with zlib, else a plain open
        match = re.search(r'\.gz$',self.mzml_file)
        if match:
            infile = gzip.open(self.mzml_file)
        else:
            infile = open(self.mzml_file)

        #### set up a text buffer to hold the mzML header
        buffer = ''
        counter = 0

        #### Keep a dict of random recognized things
        recognized_things = {}

        #### Read line by line
        for line in infile:

            if not isinstance(line, str):
                line = str(line, 'utf-8', 'ignore')

            #### Completely skip the <indexedmzML> tag if present
            if '<indexedmzML ' in line:
                continue

            #### Look for first tag after the header and end when found
            if '<run ' in line:
                break

            #### Look for some known artificts that are useful to record
            if 'softwareRef="tdf2mzml"' in line:
                recognized_things['converted with tdf2mzml'] = True
                recognized_things['likely a timsTOF'] = True

            #### Update the buffer and counter
            if counter > 0:
                buffer += line
            counter += 1

        #### Close file and process the XML in the buffer
        infile.close()

        #### Finish the XML by closing the tags
        buffer += '  </mzML>\n'

        #### Get the root of the XML and the namespace
        xmlroot = etree.fromstring(buffer)
        namespace = xmlroot.nsmap
        #print(namespace)
        if None in namespace:
            namespace = '{'+namespace[None]+'}'
        else:
            namespace = ''

        #### Create a reference of instruments we know
        instrument_by_category = {
            'pureHCD': [
                'MS:1000649|Exactive',
                'MS:1001911|Q Exactive',
                'MS:1002526|Exactive Plus',
                'MS:1002634|Q Exactive Plus',
                'MS:1002523|Q Exactive HF',
                'MS:1002877|Q Exactive HF-X',
                'MS:1003378|Orbitrap Astral',
                'MS:1003442|Orbitrap Astral Zoom'
            ],
            'ion_trap': [
                'MS:1000447|LTQ',
                'MS:1000638|LTQ XL ETD',
                'MS:1000854|LTQ XL',
                'MS:1000855|LTQ Velos',
                'MS:1000856|LTQ Velos ETD',
                'MS:1000167|LCQ Advantage',
                'MS:1000168|LCQ Classic',
                'MS:1000169|LCQ Deca XP Plus',
                'MS:1000554|LCQ Deca',
                'MS:1000578|LCQ Fleet'
            ],
            'variable': [ 
                'MS:1000448|LTQ FT', 
                'MS:1000557|LTQ FT Ultra', 
                'MS:1000449|LTQ Orbitrap',
                'MS:1000555|LTQ Orbitrap Discovery', 
                'MS:1000556|LTQ Orbitrap XL',
                'MS:1000639|LTQ Orbitrap XL ETD',
                'MS:1001910|LTQ Orbitrap Elite', 
                'MS:1001742|LTQ Orbitrap Velos', 
                'MS:1002835|LTQ Orbitrap Classic', 
                'MS:1002416|Orbitrap Fusion', 
                'MS:1002417|Orbitrap Fusion ETD', 
                'MS:1002732|Orbitrap Fusion Lumos',
                'MS:1003028|Orbitrap Exploris 480',
                'MS:1003029|Orbitrap Eclipse',
                'MS:1003356|Orbitrap Ascend',
                'MS:1000031|instrument model',
                'MS:1000483|Thermo Fisher Scientific instrument model'
            ],
            'QTOF': [
                'MS:1000126|Waters instrument model',
                'MS:1000122|Bruker Daltonics instrument model',
                'MS:1000121|AB SCIEX instrument model'
            ]
        }

        #### Some special cases to look out for
        special_cases = {
            'MS:1000566': {
                'exact_name': 'ISB mzXML format',
                'rank': '5',
                'category': 'unknown',
                'final_name': 'Conversion to mzML from mzXML from unknown instrument' },
            'MS:1000562': {
                'exact_name': 'ABI WIFF format',
                'rank': '2',
                'category': 'QTOF',
                'final_name': 'SCIEX instrument model' },
            'MS:1000551': {
                'exact_name': 'Analyst',
                'rank': '3',
                'category': 'QTOF',
                'final_name': 'SCIEX instrument model' }
        }

        #### Restructure it into a dict by PSI-MS identifier
        instrument_attributes = {}
        for instrument_category in instrument_by_category:
            for instrument_string in instrument_by_category[instrument_category]:
                accession,name = instrument_string.split('|')
                instrument_attributes[accession] = { 'category': instrument_category, 'accession': accession, 'name': name }

        #### Get all the CV params in the header and look for ones we know about
        cv_params = xmlroot.findall(f'.//{namespace}cvParam')
        found_instrument = 0
        model_data = None
        for cv_param in cv_params:
            accession = cv_param.get('accession')
            if accession in instrument_attributes:
                #### Store the attributes about this instrument model
                model_data = {
                    'accession': accession,
                    'name': instrument_attributes[accession]['name'],
                    'category': instrument_attributes[accession]['category'],
                    'rank': '1'
                }
                if 'likely a timsTOF' in recognized_things:
                    model_data['inferred_name'] = 'timsTOF'
                self.metadata['files'][self.mzml_file]['instrument_model'] = model_data
                found_instrument = 1

            #### Handle some special cases
            if accession in special_cases:
                if model_data is None or special_cases[accession]['rank'] < model_data['rank']:
                    model_data = {
                        'accession': accession,
                        'name': special_cases[accession]['final_name'],
                        'category': special_cases[accession]['category'],
                        'rank': special_cases[accession]['rank']
                    }
                    self.metadata['files'][self.mzml_file]['instrument_model'] = model_data
                    found_instrument = 1

        #### If none are an instrument we know about about, ask for help
        if not found_instrument:
            self.log_event('ERROR','UnrecogInstr',f"Did not recognize the instrument. Please teach me about this instrument.")
            model_data = {
                'accession': None,
                'name': 'unknown',
                'category': 'unknown'
            }
            self.metadata['files'][self.mzml_file]['instrument_model'] = model_data
            return


        #### Read and store the referenceable param groups
        referenceable_param_group_list = xmlroot.findall(f'.//{namespace}referenceableParamGroup')
        for referenceable_param_group in referenceable_param_group_list:
            group_id = referenceable_param_group.get('id')
            self.referenceable_param_group_list[group_id] = {}
            for subelement in list(referenceable_param_group):
                name = subelement.get('name')
                value = subelement.get('value')
                self.referenceable_param_group_list[group_id][name] = value

        return model_data


    ####################################################################################################
    #### Assess low end composite spectra
    def assess_lowend_composite_spectra(self):
        #with open('zzcomposite_spectrum.pickle','rb') as infile:
        #    spec = pickle.load(infile)
        spec = self.composite

        ### File path for table including additional peaks
        additionalPeaks = os.path.dirname(os.path.abspath(__file__)) + "/Additional_Peaks.tsv"

        ###Dictionary to hold upper and lower sigma_ppm relative to theoretical value
        self.all_3sigma_values_away = {"Status": False,"upper_ppm": [], "lower_ppm": [], "upper_mz":[], "lower_mz":[]}

        supported_composite_type_list = [f"lowend_{composite}" for composite in self.supported_composite_type_list]

        composite_type_list = []
        for supported_composite_type in supported_composite_type_list:
            if supported_composite_type in spec:
                
                composite_type_list.append(supported_composite_type)

        if not composite_type_list:
            self.log_event('WARNING','UnknownFragmentation',f"Not able to determine more about these spectra yet.")
            return
        
        for composite_type in composite_type_list:
            minimum = spec[composite_type]['minimum']
            maximum = spec[composite_type]['maximum']
            binsize = spec[composite_type]['binsize']
            spec[composite_type]['mz'] = numpy.arange(minimum, maximum + binsize, binsize)
            self.metadata['files'][self.mzml_file].setdefault('lowend_peaks',{})

            ROIs = {
                'TMT6_126': { 'type': 'TMT', 'mz': 126.127725, 'initial_window': 0.01 },
                'TMT6_127': { 'type': 'TMT', 'mz': 127.124760, 'initial_window': 0.01 },
                'TMT6_128': { 'type': 'TMT', 'mz': 128.134433, 'initial_window': 0.01 },
                'TMT6_129': { 'type': 'TMT', 'mz': 129.131468, 'initial_window': 0.01 },
                'TMT6_130': { 'type': 'TMT', 'mz': 130.141141, 'initial_window': 0.01 },
                'TMT6_131': { 'type': 'TMT', 'mz': 131.138176, 'initial_window': 0.01 },
                'TMT10_127_C': {'type': 'TMT10', 'mz': 127.131081, 'initial_window': 0.01 },
                'TMT10_128_N': {'type': 'TMT10', 'mz': 128.128116, 'initial_window': 0.01 },
                'TMT10_129_C': {'type': 'TMT10', 'mz': 129.137790, 'initial_window': 0.01 },
                'TMT10_130_N': {'type': 'TMT10', 'mz': 130.134825, 'initial_window': 0.01 },
                'TMT11_131_C': {'type': 'TMT10', 'mz': 131.144499, 'initial_window': 0.01 },
                'TMT6plex': { 'type': 'TMT6', 'mz': 230.1702, 'initial_window': 0.01 },
                'TMT6plex+H2O': { 'type': 'TMT6', 'mz': 248.18079, 'initial_window': 0.01 },
                'TMTpro': { 'type': 'TMTpro', 'mz': 305.2144, 'initial_window': 0.01 },
                'TMTpro+H2O': { 'type': 'TMTpro', 'mz': 323.22499, 'initial_window': 0.01 },
                'iTRAQ_114': { 'type': 'iTRAQ', 'mz': 114.11068, 'initial_window': 0.01 },
                'iTRAQ_115': { 'type': 'iTRAQ', 'mz': 115.107715, 'initial_window': 0.01 },
                'iTRAQ_116': { 'type': 'iTRAQ', 'mz': 116.111069, 'initial_window': 0.01 },
                'iTRAQ_117': { 'type': 'iTRAQ', 'mz': 117.114424, 'initial_window': 0.01 },
                'iTRAQ4plex': { 'type': 'iTRAQ4', 'mz': 145.109, 'initial_window': 0.01 },
                'iTRAQ8_118': { 'type': 'iTRAQ8', 'mz': 118.111459, 'initial_window': 0.01 },
                'iTRAQ8_119': { 'type': 'iTRAQ8', 'mz': 119.114814, 'initial_window': 0.01 },
                'iTRAQ8_121': { 'type': 'iTRAQ8', 'mz': 121.121524, 'initial_window': 0.01 },
                'iTRAQ8_113': { 'type': 'iTRAQ8', 'mz': 113.107325, 'initial_window': 0.01 },
                'iTRAQ8plex': { 'type': 'iTRAQ8', 'mz': 304.205360+1.00727, 'initial_window': 0.01 }
            }
            
            #Read additional peaks into ROI dictionary 
            # 0: mean monoisotopic m/z       
            # 1: average intensity           
            # 2: # MS runs                  
            # 3: percentage of spectra       
            # 4: theoretical m/z             
            # 5: delta PPM                  
            # 6: primary identification      
            # 7: other identifications    
            with open(additionalPeaks, "r") as f:
                next(f)
                for line in f:
                    parts = line.strip().split("\t")
                    if r"a{AI}" in parts[6] or r"b{AK}-NH3" in parts[6]: # On 7/11/2025 we decided to not take these ions (m/z might be wrong)
                        pass
                    elif float(parts[4]) > 100:
                        ROIs[parts[6]] = {'type':'fragment_ion', "mz":float(parts[4]), 'initial_window': 0.01}
            
            #### What should we look at for ion trap data?
            if composite_type == 'lowend_LR_IT_CID':
                ROIs = {
                    'TMT6plex': { 'type': 'TMT6', 'mz': 230.1702, 'initial_window': 1.0 },
                    'TMT6plex+H2O': { 'type': 'TMT6', 'mz': 248.18079, 'initial_window': 1.0 },
                    'TMT6_y1K': { 'type': 'TMT6', 'mz': 376.2757, 'initial_window': 1.0 },
                    'TMTpro': { 'type': 'TMTpro', 'mz': 305.2144, 'initial_window': 1.0 },
                    'TMTpro+H2O': { 'type': 'TMTpro', 'mz': 323.22499, 'initial_window': 1.0 },
                    'iTRAQ4_y1K': { 'type': 'iTRAQ4', 'mz': 376.2757, 'initial_window': 1.0 },
                    'iTRAQ8_y1K': { 'type': 'iTRAQ8', 'mz': 451.3118, 'initial_window': 1.0 }
                }
                with open(additionalPeaks, "r") as f:
                    next(f)
                    for line in f:
                        parts = line.strip().split("\t")
                        if r"a{AI}" in parts[6] or r"b{AK}-NH3" in parts[6]: # On 7/11/2025 we decided to not take these ions (m/z might be wrong)
                            pass
                        elif float(parts[4]) > 200:
                            ROIs[parts[6]] = {'type':'fragment_ion', "mz":float(parts[4]), 'initial_window': 1.0}
                
            thresholds = {
                'min_spectra': 100,
                'min_percentage': 0.1
            }


            for ROI in ROIs:

                #### Look for the largest peak
                peak = self.find_peak(spec,ROIs,ROI,composite_type,thresholds)

                ROIs[ROI]['peak'] = peak

                try:
                    ### Finds the number of standard deviations away the peak is from the theoretical mz value
                    sigma_away_from_theoretical = (ROIs[ROI]['peak']['fit']["delta_ppm"])/(ROIs[ROI]['peak']['fit']["sigma_ppm"])
                    ### Assigning the information in the dictionary
                    ROIs[ROI]['peak']['assessment']['# of sigma_ppm(s) away from theoretical peak (ppm)'] = sigma_away_from_theoretical
                    
                except:
                    pass

                #If a 3 standard deviation is availible from the guassian curve, check to see if its distance is a max or min in the whole spectra set

                try:
                    if composite_type == "lowend_HR_HCD":
                        upper = peak['extended']['three_sigma_ppm_upper']
                        lower = peak['extended']['three_sigma_ppm_lower']
                        self.all_3sigma_values_away['upper_ppm'].append(upper)
                        self.all_3sigma_values_away['lower_ppm'].append(lower)
                        self.all_3sigma_values_away['Status'] = True

                    if composite_type == "lowend_LR_IT_CID":
                        upper = peak['extended']['three_sigma_mz_upper']
                        lower = peak['extended']['three_sigma_mz_lower']
                        self.all_3sigma_values_away['upper_mz'].append(upper)
                        self.all_3sigma_values_away['lower_mz'].append(lower)
                        self.all_3sigma_values_away['Status'] = True


                except KeyError:
                    pass

            
            self.metadata['files'][self.mzml_file]['lowend_peaks'][composite_type] = ROIs
        return ROIs
    

    ####################################################################################################
    #### Assess neutral loss composite spectra
    def assess_neutral_loss_composite_spectra(self):
        #with open('zzcomposite_spectrum.pickle','rb') as infile:
        #    spec = pickle.load(infile)
        spec = self.composite


  

        supported_composite_type_list = [f"precursor_loss_{composite}" for composite in self.supported_composite_type_list]

        self.metadata['files'][self.mzml_file].setdefault('neutral_loss_peaks', {})
        composite_type_list = []
        for supported_composite_type in supported_composite_type_list:
            if supported_composite_type in spec:
                
                composite_type_list.append(supported_composite_type)

        if not composite_type_list:
            self.log_event('WARNING','UnknownFragmentation',f"Not able to determine more about these spectra yet.")
            return
        for composite_type in composite_type_list:
            minimum = spec[composite_type]['minimum']
            maximum = spec[composite_type]['maximum']
            binsize = spec[composite_type]['binsize']
            spec[composite_type]['mz'] = numpy.arange(minimum, maximum + binsize, binsize)

            singly_charged_peaks = [
                { 'name': 'phospho', 'type': 'phospho', 'mass': 79.966331 },
                { 'name': 'water', 'type': 'water_loss', 'mass': 18.0105647 },
                { 'name': 'phosphoric_acid', 'type': 'phosphoric_acid_loss', 'mass': 97.9768957 }
                #{ 'name': 'ammonia', 'type': 'ammonia_loss', 'mass': 17.026549105 }
            ]
            ROIs = {}
            charges = [1, 2, 3]
            for item in singly_charged_peaks:
                for z in charges:
                    ROI_name = f"{item['name']}_z{z}"
                    mz = (item['mass'] / z)
                    type = f"{item['type']}"

                    ROIs[ROI_name] = {'type': type, 'mz': mz, 'initial_window': 0.01}

            #### What should we look at for ion trap data?
            if composite_type == 'precursor_loss_LR_IT_CID':
                ROIs = {}
                charges = [1, 2, 3]
                for item in singly_charged_peaks:
                    for z in charges:
                        ROI_name = f"{item['name']}_z{z}"
                        mz = (item['mass'] / z)
                        type = f"{item['type']}"

                        ROIs[ROI_name] = {'type': type, 'mz': mz, 'initial_window': 1.0}

            thresholds = {
                'min_spectra': 100,
                'min_percentage': 0.1
            }
            if composite_type == 'precursor_loss_HR_HCD':
                thresholds['min_percentage'] = 0


            for ROI in ROIs:

                #### Look for the largest peak
                peak = self.find_peak(spec,ROIs,ROI,composite_type,thresholds)
                ROIs[ROI]['peak'] = peak

                try:
                    del(peak['fit']['sigma_ppm'])
                    del(peak['fit']['delta_ppm'])
                except:
                    pass

            
            self.metadata['files'][self.mzml_file]['neutral_loss_peaks'][composite_type] = ROIs
        return ROIs


    ####################################################################################################
    #### Peak finding routine
    def find_peak(self,spec,ROIs,ROI,composite_type,thresholds):
        minimum = spec[composite_type]['minimum']
        #maximum = spec[composite_type]['maximum']
        binsize = spec[composite_type]['binsize']
        center = ROIs[ROI]['mz']
        range = ROIs[ROI]['initial_window']
        first_bin = int((center - range/2.0 - minimum) / binsize)
        last_bin = int((center + range/2.0 - minimum) / binsize)

        peak = { 'mode_bin': { 'ibin': 0, 'mz': 0, 'intensity': 0, 'n_spectra': 0 } }

        #### Find the tallest peak in the window
        ibin = first_bin
        while ibin < last_bin:
            if spec[composite_type]['intensities'][ibin] > peak['mode_bin']['intensity']:
                peak['mode_bin']['ibin'] = ibin
                peak['mode_bin']['mz'] = float(spec[composite_type]['mz'][ibin])
                peak['mode_bin']['intensity'] = float(spec[composite_type]['intensities'][ibin])
                peak['mode_bin']['n_spectra'] = int(spec[composite_type]['n_peaks'][ibin])
            ibin += 1

        #### If there were 0 peaks found, return a verdict now
        if peak['mode_bin']['ibin'] == 0:
            peak['assessment'] = { 'is_found': False, 'fraction': 0.0 }
            return(peak)

        #### Grow the extent to get most of the signal
        ibin = peak['mode_bin']['ibin']
        iextent = 1
        done = 0
        prev_n_spectra = peak['mode_bin']['n_spectra']
        peak['extended'] = { 'extent': 0, 'intensity': float(peak['mode_bin']['intensity']), 'n_spectra': int(peak['mode_bin']['n_spectra']) }
        #print(spec[composite_type]['n_peaks'][ibin-10:ibin+10])
        while not done:
            prev_intensity = peak['extended']['intensity']
            prev_n_spectra = peak['extended']['n_spectra']
            new_intensity = prev_intensity + spec[composite_type]['intensities'][ibin-iextent] + spec[composite_type]['intensities'][ibin+iextent]
            new_n_spectra = prev_n_spectra + spec[composite_type]['n_peaks'][ibin-iextent] + spec[composite_type]['n_peaks'][ibin+iextent]
            #print(new_intensity/prev_intensity, new_n_spectra/prev_n_spectra)
            peak['extended'] = { 'extent': iextent, 'intensity': float(new_intensity), 'n_spectra': int(new_n_spectra) }
            if new_n_spectra/prev_n_spectra < 1.02:
                #print('Extent reached by n_spectra')
                done = 1
            if iextent > 15:
                #print('Extent reached by max extent')
                done = 1
            iextent += 1


        min_spectra = thresholds['min_spectra']
        min_percentage = thresholds['min_percentage']

        if peak['extended']['n_spectra'] > min_spectra and peak['extended']['n_spectra'] >= self.metadata['files'][self.mzml_file]['spectra_stats']['n_spectra'] * min_percentage:
            extent = peak['extended']['extent'] * 2
            x = spec[composite_type]['mz'][ibin-extent:ibin+extent]
            y = spec[composite_type]['intensities'][ibin-extent:ibin+extent]

            n = len(x)
            center = int(n/2)
            binsize = x[center]-x[center-1]

            try:
            #if 1:
                popt,pcov = curve_fit(gaussian_function,x,y,p0=[y[center],x[center],binsize, 0.0])
                sigma_ppm = popt[2]/ROIs[ROI]['mz']*1e6
                
                peak['fit'] = { 'mz': popt[1], 'intensity': popt[0], 'sigma_mz': popt[2], 'delta_mz': popt[1]-ROIs[ROI]['mz'], 'delta_ppm': (popt[1]-ROIs[ROI]['mz'])/ROIs[ROI]['mz']*1e6, 'sigma_ppm': sigma_ppm, "y_offset": popt[3]}
                if composite_type == "lowend_HR_HCD":
                    peak['extended']['three_sigma_ppm_lower'] = peak['fit']['delta_ppm']-sigma_ppm*3
                    peak['extended']['three_sigma_ppm_upper'] = peak['fit']['delta_ppm']+3*sigma_ppm

                elif composite_type == 'lowend_LR_IT_CID':
                    peak['extended']['three_sigma_mz_lower'] = peak['fit']['delta_mz']-popt[2]*3
                    peak['extended']['three_sigma_mz_upper'] = peak['fit']['delta_mz']+popt[2]*3
                
                elif composite_type.startswith("precursor_"):
                    pass
                
                peak['assessment'] = { 'is_found': True, 'fraction': 0.0, 'comment': 'Peak found and fit' }
            except:
            #else:
                peak['assessment'] = { 'is_found': False, 'fraction': 0.0, 'comment': 'Gaussian fit failed to converge' }

            if 0:
                plt.step(x+binsize/2.0,y,'b+:')
                plt.plot(x,gaussian_function(x,*popt),'ro:')
                title = "Fit results: mz = %.4f, sigma = %.4f" % (popt[1], popt[2])
                plt.title(title)
                plt.show()

        else:
            peak['assessment'] = { 'is_found': False, 'fraction': 0.0, 'comment': 'Too few peaks found in ROI' }

        

        return peak


    ####################################################################################################
    #### Assess Regions of Interest to make calls
    def assess_ROIs(self):

        possible_frag_type = ['n_HR_HCD_spectra', 'n_LR_HCD_spectra', 'n_HR_IT_CID_spectra', 'n_LR_IT_CID_spectra', 'n_HR_IT_ETD_spectra', 'n_LR_IT_ETD_spectra', 'n_HR_EThcD_spectra', 'n_LR_EThcD_spectra', 'n_HR_ETciD_spectra', 'n_LR_ETciD_spectra', 'n_HR_QTOF_spectra']
        fragmentation_types = []
        for frag_type in self.metadata['files'][self.mzml_file]['spectra_stats']:
            if frag_type in possible_frag_type:
                if int(self.metadata['files'][self.mzml_file]['spectra_stats'][frag_type]) > 0:
                    fragmentation_types.append(frag_type.replace("n_","").replace("_spectra", ""))
                    
  

        for fragmentations in fragmentation_types:

            results = { 'labeling': { 'scores': { 'TMT': 0, 'TMT6': 0, 'TMT10': 0, 'TMTpro': 0, 'iTRAQ': 0, 'iTRAQ4': 0, 'iTRAQ8': 0} } }
            TMT_all = 0
            iTRAQ_all = 0
            #### Determine what the denominator of MS2 spectra should be
            n_ms2_spectra = self.metadata['files'][self.mzml_file]['spectra_stats']["n_" + fragmentations + "_spectra"]
            if ( 'n_HCD_spectra' in self.metadata['files'][self.mzml_file]['spectra_stats'] and
                    self.metadata['files'][self.mzml_file]['spectra_stats']['n_HCD_spectra'] > 0 and 
                    self.metadata['files'][self.mzml_file]['spectra_stats']['n_HCD_spectra'] <
                    self.metadata['files'][self.mzml_file]['spectra_stats']['n_ms2_spectra'] ):
                n_ms2_spectra = self.metadata['files'][self.mzml_file]['spectra_stats']['n_HCD_spectra']
            
            #### Determine the fragmentation_type
            results['fragmentation_type'] = fragmentations
            
            self.metadata['files'][self.mzml_file].setdefault('summary', {})
            self.metadata['files'][self.mzml_file]['summary'][fragmentations] = results

            #### If standard deviations have been found, find the difference between them, if none have been found, mention it
            self.metadata['files'][self.mzml_file]['summary'][fragmentations].setdefault('tolerance', {})

            if (self.all_3sigma_values_away['Status']):
                percentile = 90 #Picks this percentile for the three_sigma value
                try:
                    if fragmentations.startswith('HR'):
                        lower = self.all_3sigma_values_away['lower_ppm']
                        upper = self.all_3sigma_values_away['upper_ppm']
                        three_sigma_upper = numpy.percentile(upper, percentile)
                        three_sigma_lower = numpy.percentile(lower, 100-percentile)

                        self.metadata['files'][self.mzml_file]['summary'][fragmentations]['tolerance']['fragment_tolerance_ppm_lower'] = three_sigma_lower
                        self.metadata['files'][self.mzml_file]['summary'][fragmentations]['tolerance']['fragment_tolerance_ppm_upper'] = three_sigma_upper
                    
                    elif fragmentations.startswith('LR'):
                        lower = self.all_3sigma_values_away['lower_mz']
                        upper = self.all_3sigma_values_away['upper_mz']
                        three_sigma_upper = numpy.percentile(upper, percentile)
                        three_sigma_lower = numpy.percentile(lower, 100-percentile)
                        self.metadata['files'][self.mzml_file]['summary'][fragmentations]['tolerance']['lower_m/z'] = three_sigma_lower
                        self.metadata['files'][self.mzml_file]['summary'][fragmentations]['tolerance']['upper_m/z'] = three_sigma_upper

                except:
                    self.metadata['files'][self.mzml_file]['summary'][fragmentations]['tolerance'] = 'no tolerance values recorded'
            else:
                self.metadata['files'][self.mzml_file]['summary'][fragmentations]['tolerance'] = 'no tolerance values recorded'

           



            #### If no ROIs were computed, cannot continue
            if 'lowend_peaks' not in self.metadata['files'][self.mzml_file] or 'neutral_loss_peaks' not in self.metadata['files'][self.mzml_file]:
                full_results = {"fragmentation type": fragmentations, "call": "unavailable", "fragmentation tolerance": 'unavailable', "has water_loss":'unavailable', "has phospho_spectra": 'unavailable'}
                self.metadata['files'][self.mzml_file]['summary']['combined summary'] = full_results
                return

  
            ROI_type = "lowend_" + fragmentations
            for ROI in self.metadata['files'][self.mzml_file]['lowend_peaks'][ROI_type]:
                ROIobj = self.metadata['files'][self.mzml_file]['lowend_peaks'][ROI_type][ROI]
                if ROIobj['peak']['assessment']['is_found']:
                    type = ROIobj['type']
                    n_spectra = ROIobj['peak']['extended']['n_spectra']
                    ROIobj['peak']['assessment']['fraction'] = n_spectra / n_ms2_spectra
                    try:
                        results['labeling']['scores'][type] += ROIobj['peak']['assessment']['fraction']
                    except:
                        pass
            
            
            #### Detect water loss z=2 or not
            loss_type = 'precursor_loss_' + fragmentations

            if self.metadata['files'][self.mzml_file]['neutral_loss_peaks'][loss_type]['water_z2']['peak']['mode_bin']['n_spectra'] >= 50:
                if self.metadata['files'][self.mzml_file]['neutral_loss_peaks'][loss_type]['water_z2']['peak']['fit']['sigma_mz'] < 0.1:
                    self.metadata['files'][self.mzml_file]['summary'][fragmentations]['has water_loss'] = True
<<<<<<< HEAD
                else:
=======
                
                if ('LR' in fragmentations or 'HR_IT_ETD' in fragmentations) and abs(self.metadata['files'][self.mzml_file]['neutral_loss_peaks'][loss_type]['water_z2']['peak']['fit']['delta_mz']) > 0.4:
                    self.metadata['files'][self.mzml_file]['summary'][fragmentations]['has water_loss'] = False
                elif 'HR' in fragmentations and abs(self.metadata['files'][self.mzml_file]['neutral_loss_peaks'][loss_type]['water_z2']['peak']['fit']['delta_mz']) > 0.008:
>>>>>>> 54f2ee0b
                    self.metadata['files'][self.mzml_file]['summary'][fragmentations]['has water_loss'] = False
            else:
                self.metadata['files'][self.mzml_file]['summary'][fragmentations]['has water_loss'] = False
            

            epsilon = 1e-10
            if self.metadata['files'][self.mzml_file]['neutral_loss_peaks'][loss_type]['water_z2']['peak']['assessment']['is_found'] == True and self.metadata['files'][self.mzml_file]['neutral_loss_peaks'][loss_type]['phosphoric_acid_z2']['peak']['assessment']['is_found'] == True:
                try:
                    self.metadata['files'][self.mzml_file]['summary'][fragmentations]['intensity of z=2 phosphoric_acid'] = self.metadata['files'][self.mzml_file]['neutral_loss_peaks'][loss_type]['phosphoric_acid_z2']['peak']['fit']['intensity'] - self.metadata['files'][self.mzml_file]['neutral_loss_peaks'][loss_type]['phosphoric_acid_z2']['peak']['fit']['y_offset']
                    self.metadata['files'][self.mzml_file]['summary'][fragmentations]['intensity of z=2 water_loss'] = self.metadata['files'][self.mzml_file]['neutral_loss_peaks'][loss_type]['water_z2']['peak']['fit']['intensity'] - self.metadata['files'][self.mzml_file]['neutral_loss_peaks'][loss_type]['water_z2']['peak']['fit']['y_offset']
                    self.metadata['files'][self.mzml_file]['summary'][fragmentations]['z=2 phosphoric_acid to z=2 water_loss intensity ratio'] = self.metadata['files'][self.mzml_file]['summary'][fragmentations]['intensity of z=2 phosphoric_acid'] / self.metadata['files'][self.mzml_file]['summary'][fragmentations]['intensity of z=2 water_loss']
                    self.metadata['files'][self.mzml_file]['summary'][fragmentations]['absolute difference in delta m/z for z=2 phosphoric_acid_loss and z=2 water_loss'] = abs( self.metadata['files'][self.mzml_file]['neutral_loss_peaks'][loss_type]['phosphoric_acid_z2']['peak']['fit']['delta_mz'] - self.metadata['files'][self.mzml_file]['neutral_loss_peaks'][loss_type]['water_z2']['peak']['fit']['delta_mz'] )
                except:
                    self.metadata['files'][self.mzml_file]['summary'][fragmentations]['intensity of z=2 phosphoric_acid'] = 'n/a'
                    self.metadata['files'][self.mzml_file]['summary'][fragmentations]['intensity of z=2 water_loss'] = 'n/a'
                    self.metadata['files'][self.mzml_file]['summary'][fragmentations]['z=2 phosphoric_acid to z=2 water_loss intensity ratio'] = 'n/a'
                    self.metadata['files'][self.mzml_file]['summary'][fragmentations]['absolute difference in delta m/z for z=2 phosphoric_acid_loss and z=2 water_loss'] = 'n/a'
            elif self.metadata['files'][self.mzml_file]['neutral_loss_peaks'][loss_type]['water_z2']['peak']['assessment']['is_found'] == True and self.metadata['files'][self.mzml_file]['neutral_loss_peaks'][loss_type]['phosphoric_acid_z2']['peak']['assessment']['is_found'] == False:
                try:
                    self.metadata['files'][self.mzml_file]['summary'][fragmentations]['intensity of z=2 phosphoric_acid'] = epsilon
                    self.metadata['files'][self.mzml_file]['summary'][fragmentations]['intensity of z=2 water_loss'] = self.metadata['files'][self.mzml_file]['neutral_loss_peaks'][loss_type]['water_z2']['peak']['fit']['intensity'] - self.metadata['files'][self.mzml_file]['neutral_loss_peaks'][loss_type]['water_z2']['peak']['fit']['y_offset']
                    self.metadata['files'][self.mzml_file]['summary'][fragmentations]['z=2 phosphoric_acid to z=2 water_loss intensity ratio'] = self.metadata['files'][self.mzml_file]['summary'][fragmentations]['intensity of z=2 phosphoric_acid'] / self.metadata['files'][self.mzml_file]['summary'][fragmentations]['intensity of z=2 water_loss']
                except:
                    self.metadata['files'][self.mzml_file]['summary'][fragmentations]['intensity of z=2 phosphoric_acid'] = 'n/a'
                    self.metadata['files'][self.mzml_file]['summary'][fragmentations]['intensity of z=2 water_loss'] = 'n/a'
                    self.metadata['files'][self.mzml_file]['summary'][fragmentations]['z=2 phosphoric_acid to z=2 water_loss intensity ratio'] = 'n/a'
            elif self.metadata['files'][self.mzml_file]['neutral_loss_peaks'][loss_type]['water_z2']['peak']['assessment']['is_found'] == False and self.metadata['files'][self.mzml_file]['neutral_loss_peaks'][loss_type]['phosphoric_acid_z2']['peak']['assessment']['is_found'] == True:
                try:
                    self.metadata['files'][self.mzml_file]['summary'][fragmentations]['intensity of z=2 phosphoric_acid'] = self.metadata['files'][self.mzml_file]['neutral_loss_peaks'][loss_type]['phosphoric_acid_z2']['peak']['fit']['intensity'] - self.metadata['files'][self.mzml_file]['neutral_loss_peaks'][loss_type]['phosphoric_acid_z2']['peak']['fit']['y_offset']
                    self.metadata['files'][self.mzml_file]['summary'][fragmentations]['intensity of z=2 water_loss'] = epsilon
                    self.metadata['files'][self.mzml_file]['summary'][fragmentations]['z=2 phosphoric_acid to z=2 water_loss intensity ratio'] = self.metadata['files'][self.mzml_file]['summary'][fragmentations]['intensity of z=2 phosphoric_acid'] / self.metadata['files'][self.mzml_file]['summary'][fragmentations]['intensity of z=2 water_loss']
                except:
                    self.metadata['files'][self.mzml_file]['summary'][fragmentations]['intensity of z=2 phosphoric_acid'] = 'n/a'
                    self.metadata['files'][self.mzml_file]['summary'][fragmentations]['intensity of z=2 water_loss'] = 'n/a'
                    self.metadata['files'][self.mzml_file]['summary'][fragmentations]['z=2 phosphoric_acid to z=2 water_loss intensity ratio'] = 'n/a'
            else:
                self.metadata['files'][self.mzml_file]['summary'][fragmentations]['intensity of z=2 phosphoric_acid'] = 'n/a'
                self.metadata['files'][self.mzml_file]['summary'][fragmentations]['intensity of z=2 water_loss'] = 'n/a'
                self.metadata['files'][self.mzml_file]['summary'][fragmentations]['z=2 phosphoric_acid to z=2 water_loss intensity ratio'] = 'n/a'
                self.metadata['files'][self.mzml_file]['summary'][fragmentations]['absolute difference in delta m/z for z=2 phosphoric_acid_loss and z=2 water_loss'] = 'n/a'

            #### Detect Phospho or not
            if self.metadata['files'][self.mzml_file]['summary'][fragmentations]['z=2 phosphoric_acid to z=2 water_loss intensity ratio'] > 1:
                if self.metadata['files'][self.mzml_file]['neutral_loss_peaks'][loss_type]['phospho_z2']['peak']['mode_bin']['n_spectra'] >= 50:
                    self.metadata['files'][self.mzml_file]['summary'][fragmentations]['has phospho_spectra'] = True
                elif self.metadata['files'][self.mzml_file]['neutral_loss_peaks'][loss_type]['phosphoric_acid_z2']['peak']['mode_bin']['n_spectra'] >= 50:
                    self.metadata['files'][self.mzml_file]['summary'][fragmentations]['has phospho_spectra'] = True

                if ('LR' in fragmentations or 'HR_IT_ETD' in fragmentations) and self.metadata['files'][self.mzml_file]['summary'][fragmentations]['absolute difference in delta m/z for z=2 phosphoric_acid_loss and z=2 water_loss'] > 0.3:
                    self.metadata['files'][self.mzml_file]['summary'][fragmentations]['has phospho_spectra'] = False
                elif 'HR' in fragmentations and self.metadata['files'][self.mzml_file]['summary'][fragmentations]['absolute difference in delta m/z for z=2 phosphoric_acid_loss and z=2 water_loss'] > 0.006:
                    self.metadata['files'][self.mzml_file]['summary'][fragmentations]['has phospho_spectra'] = False
            else:
                self.metadata['files'][self.mzml_file]['summary'][fragmentations]['has phospho_spectra'] = False


            #### Make the call for TMT or iTRAQ
            
            ##Add up all the TMT and iTRAQ values
            for types in results['labeling']['scores']:
                if 'TMT' in types:
                    TMT_all += results['labeling']['scores'][types]
                elif 'iTRAQ' in types:
                    iTRAQ_all += results['labeling']['scores'][types]


            if TMT_all > iTRAQ_all:
                if TMT_all > 2:
                    if results['labeling']['scores']['TMTpro'] > 0.7:
                        results['labeling']['call'] = 'TMTpro'
                    elif results['labeling']['scores']['TMT10'] > 0.7:
                        results['labeling']['call'] = 'TMT10plex'
                    elif results['labeling']['scores']['TMT6'] > 0.7:
                        results['labeling']['call'] = 'TMT6plex'
                    else:
                        results['labeling']['call'] = 'TMT'
                elif results['labeling']['scores']['TMT'] < 1:
                    results['labeling']['call'] = 'none'
                else:
                    results['labeling']['call'] = 'ambiguous'
            else:
                if iTRAQ_all > 0.9:
                    if results['labeling']['scores']['iTRAQ4'] > results['labeling']['scores']['iTRAQ8']:
                        results['labeling']['call'] = 'iTRAQ4plex'
                    else:
                        results['labeling']['call'] = 'iTRAQ8plex'
                elif results['labeling']['scores']['iTRAQ'] < 0.5:
                    results['labeling']['call'] = 'none'
                else:
                    results['labeling']['call'] = 'ambiguous'

        self.metadata['files'][self.mzml_file]['summary']['precursor stats'] = self.precursor_stats
        
        full_results = {"fragmentation type": None, "call": None, "fragmentation tolerance": None, "has water_loss":None, "has phospho_spectra": None}
        self.metadata['files'][self.mzml_file]['summary']['combined summary'] = full_results
        file_summary = self.metadata['files'][self.mzml_file]['summary']
        for keys in file_summary:
            if keys in fragmentation_types:
                try:
                    if full_results["fragmentation type"] == None:
                        full_results["fragmentation type"] = file_summary[keys]["fragmentation_type"]

                    elif full_results["fragmentation type"] != file_summary[keys]["fragmentation_type"]:
                        full_results["fragmentation type"] = "multiple"
                except: 
                    pass
                try:
                    if full_results['call'] == None or full_results['call'] == 'none':
                        full_results["call"] = file_summary[keys]['labeling']["call"]
                    
                    elif file_summary[keys]['labeling']["call"] == 'none':
                        pass

                    elif full_results['call'] != file_summary[keys]['labeling']["call"] and "LR" in keys:
                        pass

                    elif full_results['call'] != file_summary[keys]['labeling']["call"]:
                        full_results['call'] = "multiple"
                except:
                    pass
                try:
                    if full_results['fragmentation tolerance'] == None:
                        full_results['fragmentation tolerance'] = file_summary[keys]['tolerance']
                    elif 'no' in file_summary[keys]['tolerance']:
                        pass
                    elif full_results['fragmentation tolerance'] != file_summary[keys]['tolerance']:
                        full_results['fragmentation tolerance'] = "multiple"

                except:
                    pass

                try:
                    if full_results['has water_loss'] == None:
                        full_results['has water_loss'] = file_summary[keys]['has water_loss']
                    elif file_summary[keys]['has water_loss']:
                        full_results['has water_loss'] = file_summary[keys]['has water_loss']
                except:
                    pass

                try:   
                    if full_results['has phospho_spectra'] == None:
                          full_results['has phospho_spectra'] = file_summary[keys]['has phospho_spectra']
                    elif not full_results['has phospho_spectra'] and file_summary[keys]['has phospho_spectra']:
                        full_results['has phospho_spectra'] = file_summary[keys]['has phospho_spectra']
                    elif full_results['has phospho_spectra']:
                        pass
                    else:
                        full_results['has phospho_spectra'] = False 
                except:
                    pass

        

    ####################################################################################################
    #### Log an event
    def log_event(self, status, code, message):

        category = 'UNKNOWN'
        if status == 'WARNING':
            category = 'warnings'
        elif status == 'ERROR':
            category = 'errors'
        else:
            eprint(f"FATAL ERROR: Unrecognized event status '{status}'")
            eprint(sys.exc_info())
            sys.exit()

        #### Record the event
        full_message = f"{status}: [{code}]: {message}"
        self.metadata['problems'][category]['count'] += 1
        self.metadata['problems'][category]['list'].append(full_message)
        if code not in self.metadata['problems'][category]['codes']:
            self.metadata['problems'][category]['codes'][code] = 1
        else:
            self.metadata['problems'][category]['codes'][code] += 1

        #### If this is an error, also update the overall state
        if status == 'ERROR':
            self.metadata['state']['status'] = status
            self.metadata['state']['code'] = code
            self.metadata['state']['message'] = message
            #if self.verbose >= 1:
             #   eprint(full_message)


####################################################################################################
#### Gaussian function used for curve fitting
def gaussian_function(x,a,x0,sigma, y_offset):
    return a*numpy.exp(-(x-x0)**2/(2*sigma**2)) + y_offset


####################################################################################################
#### For command-line usage
def main():

    argparser = argparse.ArgumentParser(description='Creates an index for an MSP spectral library file')
    argparser.add_argument('--use_cache', action='store', help='Set to true to use the cached file instead of regenerating')
    argparser.add_argument('--refresh', action='count', default=0, help='If set, existing metadata for a file will be overwritten rather than skipping the file')
    argparser.add_argument('--verbose', action='count', help='If set, print more information about ongoing processing' )
    argparser.add_argument('--version', action='version', version='%(prog)s 0.5')
    argparser.add_argument('files', type=str, nargs='+', help='Filenames of one or more mzML files to read')
    params = argparser.parse_args()

    #### Set verbose
    verbose = params.verbose
    if verbose is None: verbose = 1

    #### Loop over all the files to ensure that they are really there before starting work
    for file in params.files:
        if not os.path.isfile(file):
            eprint(f"ERROR: File '{file}' not found or not a file")
            return

    #### Load the current metadata file in order to update it
    study = MetadataHandler(verbose=verbose)
    study.read_or_create()

    #### Loop over all the files processing them
    for file in params.files:

        #### If this file is already in the metadata store, purge it and generate new
        if file in study.metadata['files']:
            if params.refresh is not None and params.refresh > 0:
                study.metadata['files'][file] = None
            else:
                if verbose >= 1: eprint(f"INFO: Already have results for '{file}'. Skipping..")
                continue

        #### Assess the mzML file
        assessor = MzMLAssessor(file, metadata=study.metadata, verbose=verbose)
        assessor.read_header()
        if not params.use_cache:
            assessor.read_spectra()
        assessor.assess_lowend_composite_spectra()
        assessor.assess_neutral_loss_composite_spectra()

        if assessor.metadata['state']['status'] != 'ERROR' or 'multiple fragmentation types' in assessor.metadata['state']['message']:
            assessor.assess_ROIs()
        
    #### Infer parameters based on the latest data
    if assessor.metadata['state']['status'] != 'ERROR' or 'multiple fragmentation types' in assessor.metadata['state']['message']:
        study.infer_search_criteria()

    #### Write out our state of mind
    study.store()


#### For command line usage
if __name__ == "__main__": main()<|MERGE_RESOLUTION|>--- conflicted
+++ resolved
@@ -1445,14 +1445,10 @@
             if self.metadata['files'][self.mzml_file]['neutral_loss_peaks'][loss_type]['water_z2']['peak']['mode_bin']['n_spectra'] >= 50:
                 if self.metadata['files'][self.mzml_file]['neutral_loss_peaks'][loss_type]['water_z2']['peak']['fit']['sigma_mz'] < 0.1:
                     self.metadata['files'][self.mzml_file]['summary'][fragmentations]['has water_loss'] = True
-<<<<<<< HEAD
-                else:
-=======
                 
                 if ('LR' in fragmentations or 'HR_IT_ETD' in fragmentations) and abs(self.metadata['files'][self.mzml_file]['neutral_loss_peaks'][loss_type]['water_z2']['peak']['fit']['delta_mz']) > 0.4:
                     self.metadata['files'][self.mzml_file]['summary'][fragmentations]['has water_loss'] = False
                 elif 'HR' in fragmentations and abs(self.metadata['files'][self.mzml_file]['neutral_loss_peaks'][loss_type]['water_z2']['peak']['fit']['delta_mz']) > 0.008:
->>>>>>> 54f2ee0b
                     self.metadata['files'][self.mzml_file]['summary'][fragmentations]['has water_loss'] = False
             else:
                 self.metadata['files'][self.mzml_file]['summary'][fragmentations]['has water_loss'] = False
