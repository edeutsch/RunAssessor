#!/usr/bin/env python3

import sys
import os
import argparse
import os.path
import timeit
import re
import numpy
import gzip
from lxml import etree
from multiprocessing.pool import ThreadPool
from functools import partial
def eprint(*args, **kwargs): print(*args, file=sys.stderr, **kwargs)

#### Import technical modules and pyteomics
import matplotlib.pyplot as plt
from scipy.stats import norm
from scipy.optimize import curve_fit
from pyteomics import mzml, auxiliary

#### Import the metadata handler
from metadata_handler import MetadataHandler


####################################################################################################
#### mzML Assessor class
class MzMLAssessor:


    ####################################################################################################
    #### Constructor
    def __init__(self, mzml_file, metadata=None, verbose=None):
        self.mzml_file = mzml_file

        #### Store the provided metadata or create a template to work in
        if metadata is None:
            self.metadata = { 'files': { mzml_file: {} } }
        else:
            self.metadata = metadata
            metadata['files'][mzml_file] = {}

        #### Create a place to store our composite spectra for analysis
        self.composite = {}

        #### Create a storage area for referenceable param groups, which are not really handled by pyteomics
        self.referenceable_param_group_list = {}

        #### Create a dictionary to hold 3sigma values to find tolerance
        self.all_3sigma_values_away = {}
        self.precursor_stats = {}

        #### Set verbosity
        if verbose is None: verbose = 0
        self.verbose = verbose

        self.composite_spectrum_attributes = {
                'lowend': {
                    'HR_HCD': {
                        'minimum': 100,
                        'maximum': 400,
                        'binsize': 0.0002
                    },
                    'LR_IT_CID': {
                        'minimum': 100,
                        'maximum': 460,
                        'binsize': 0.05
                    },
                    'LR_IT_ETD': {
                        'minimum': 100,
                        'maximum': 400,
                        'binsize': 0.05
                    }
                },
                'precursor_loss': {
                    'HR_HCD': {
                        'minimum': 0,
                        'maximum': 100,
                        'binsize': 0.001
                    },
                    'LR_IT_CID': {
                        'minimum': 0,
                        'maximum': 100,
                        'binsize': 0.05
                    },
                    'LR_IT_ETD': {
                        'minimum': 0,
                        'maximum': 100,
                        'binsize': 0.05
                    }
                }
            }


    ####################################################################################################
    #### Get empty stats
    def get_empty_stats(self):
        empty_stats = {
                'n_spectra': 0,
                'n_ms0_spectra': 0,
                'n_ms1_spectra': 0,
                'n_ms2_spectra': 0,
                'n_ms3_spectra': 0,
                'n_length_zero_spectra': 0,
                'n_length_lt10_spectra': 0,
                'n_HR_HCD_spectra': 0,
                'n_LR_HCD_spectra': 0,
                'n_HR_IT_CID_spectra': 0,
                'n_LR_IT_CID_spectra': 0,
                'n_HR_IT_ETD_spectra': 0,
                'n_LR_IT_ETD_spectra': 0,
                'n_HR_EThcD_spectra': 0,
                'n_LR_EThcD_spectra': 0,
                'n_HR_ETciD_spectra': 0,
                'n_LR_ETciD_spectra': 0,
                'n_HR_QTOF_spectra': 0,
                'n_unknown_fragmentation_type_spectra': 0,
                'high_accuracy_precursors': 'unknown',
                'fragmentation_type': 'unknown',
                'fragmentation_tag': 'unknown'
            }
        return empty_stats


    ####################################################################################################
    #### Read spectra
    def read_spectra(self, write_fragmentation_type_file=None):

        #### Set up information
        t0 = timeit.default_timer()
        stats = self.get_empty_stats()
        ms_one_tolerance_dict = {}
        self.metadata['files'][self.mzml_file]['spectra_stats'] = stats

        #### Store the fragmentation types in a list for storing in the fragmentation_type_file
        scan_fragmentation_list = []

        #### Show information
        if self.verbose >= 1:
            eprint(f"\nINFO: Assessing mzML file {self.mzml_file}", end='', flush=True)
            progress_intro = False

        #### If the mzML is gzipped, then open with zlib, else a plain open
        if self.mzml_file.endswith('.gz'):
            infile = gzip.open(self.mzml_file)
        else:
            infile = open(self.mzml_file, 'rb')

        #### Try storing all spectra for multithreaded processing
        #spectra = []

        #### Read spectra from the file
        with mzml.read(infile) as reader:
            #try:
            if True:
                for spectrum in reader:

                    #### Debugging. Print the data structure of the first spectrum
                    #if stats['n_spectra'] == 0:
                    #    auxiliary.print_tree(spectrum)
                    #    print(spectrum)
                    #    return

                    #### Extract the MS level of the spectrum
                    try:
                        ms_level = spectrum['ms level']
                    #### If no MS level is found, see if it can be extracted from a referenceable param group
                    except:
                        ms_level = 0
                        if 'ref' in spectrum:
                            group_id = spectrum['ref']
                            if group_id in self.referenceable_param_group_list and 'ms level' in self.referenceable_param_group_list[group_id]:
                                ms_level = int(self.referenceable_param_group_list[group_id]['ms level'])

                    #### Look for a filter string and parse it
                    if 'filter string' in spectrum['scanList']['scan'][0]:
                        filter_string = spectrum['scanList']['scan'][0]['filter string']
                        self.parse_filter_string(filter_string,stats)
                        if filter_string is None or filter_string == '':
                            #### MSFragger generated mzML can have empty filter strings
                            self.log_event('WARNING','EmptyFilterLine',f"Filter line is present but empty. This can happen with MSFragger-written mzML. Not good.")
                            stats[f"n_ms{ms_level}_spectra"] += 1
                            if ms_level > 1:
                                stats['n_unknown_fragmentation_type_spectra'] += 1


                    #### There's only a filter string for Thermo data, so for others, record a subset of information
                    else:
                        stats[f"n_ms{ms_level}_spectra"] += 1
                        if self.metadata['files'][self.mzml_file]['instrument_model']['category'] == 'QTOF':
                            stats['high_accuracy_precursors'] = 'true'
                            stats['fragmentation_type'] = 'HR_QTOF'
                            stats['fragmentation_tag'] = 'HR QTOF'
                            if ms_level > 1:
                                stats['n_HR_QTOF_spectra'] += 1

                    #### If the ms level is greater than 2, fail
                    if ms_level > 4:
                        self.log_event('ERROR','MSnTooHigh',f"MS level is greater than we can handle at '{spectrum['ms level']}'")
                        break

                    #### If the ms level is 2, then examine it for information
                    if ms_level == 2 and 'm/z array' in spectrum:
                        try:
                            precursor_mz = spectrum['precursorList']['precursor'][0]['selectedIonList']['selectedIon'][0]['selected ion m/z']
                        except:
                            precursor_mz = 0.0

                        #### Try to get the charge information
                        try:
                            charge_state = int(spectrum['precursorList']['precursor'][0]['selectedIonList']['selectedIon'][0]['charge state'])
                        except:
                            charge_state = 'unknown'
                        charge_stat = f"n_charge_{charge_state}_precursors"
                        if charge_stat not in stats:
                            stats[charge_stat] = 0
                        stats[charge_stat] += 1

                        #### Extract the isolation window information
                        self.record_isolation_window_stats(spectrum, stats, ms_one_tolerance_dict)

                        #self.add_spectrum(spectrum,spectrum_type,precursor_mz)
                        peaklist = {
                            'm/z array': spectrum['m/z array'],
                            'intensity array': spectrum['intensity array']
                        }

                        #### Check for zero length and very sparse spectra
                        if len(spectrum['m/z array']) == 0:
                            stats['n_length_zero_spectra'] += 1
                        if len(spectrum['m/z array']) < 10:
                            stats['n_length_lt10_spectra'] += 1

                        #spectra.append([stats,precursor_mz,peaklist])
                        self.add_spectrum([stats,precursor_mz,peaklist])

                        # If the user requested writing of a fragmentation_type_file, record that information
                        if write_fragmentation_type_file is not None:
                            nativeId = spectrum['id']
                            scan_number = -1
                            match = re.search(r'scan=(\d+)',nativeId)
                            if match:
                                scan_number = match.group(1)
                            scan_fragmentation_list.append(f"{scan_number}\t{stats['fragmentation_tag']}")

                    #### Update counters and print progress
                    stats['n_spectra'] += 1
                    if self.verbose >= 1:
                        if stats['n_spectra']/500 == int(stats['n_spectra']/500):
                            if not progress_intro:
                                #eprint("INFO: Reading spectra.. ", end='')
                                progress_intro = True
                            #eprint(f"{stats['n_spectra']}.. ", end='', flush=True)
                            eprint(".", end='', flush=True)
            #except:
            else:
                self.log_event('ERROR','MzMLCorrupt',f"Pyteomics threw an error reading mzML file! File may be corrupt. Check file '{self.mzml_file}'")

        infile.close()
        #if self.verbose >= 1: eprint("")

        
<<<<<<< HEAD
=======
        # Plotting the composite spectrum and dumping the array of m/z versus intensities
        """
        destination = "precursor_loss_HR_HCD"
        intensities = self.composite[destination]['n_peaks']
        maximum = self.composite[destination]['maximum']
        minimum = self.composite[destination]['minimum']
        binsize = self.composite[destination]['binsize']
        mz = numpy.arange((maximum-minimum)/binsize+1)*binsize+minimum
        plt.plot(mz, intensities)
        plt.xlabel("m/z loss (precursor_loss)")
        plt.ylabel("Intensity")
        plt.tight_layout()
        """

        #data = numpy.column_stack((mz, intensities))
        #numpy.savetxt("composite_array.tsv", data, delimiter='\t', header="m/z\t\t\t\t\t\tintensity")

        
>>>>>>> a767c47f
        #### Find the tolerance of the MS1 scan
        self.find_ms_one_tolerance(ms_one_tolerance_dict)

        # If the user requested writing of a fragmentation_type_file, write it out
        if write_fragmentation_type_file is not None:
            filename = self.mzml_file
            filename = re.sub(r'\.gz','',filename)
            filename = re.sub(r'\.mzML','',filename)
            filename += '.fragmentation_types.tsv'
            eprint(f"\nINFO: Writing fragmentation type file {filename}", end='', flush=True)
            with open(filename,'w') as outfile:
                if stats['fragmentation_type'] != 'multiple':
                    scan_fragmentation = scan_fragmentation_list[0]
                    scan_fragmentation = re.sub(r'^\d+','*',scan_fragmentation)
                    outfile.write(scan_fragmentation+'\n')
                else:
                    for scan_fragmentation in scan_fragmentation_list:
                        outfile.write(scan_fragmentation+'\n')

        #### If there are no spectra that were saved, then we're done with this file
        if stats['n_ms2_spectra'] == 0:
            self.log_event('ERROR','NoMS2Scans',f"This mzML file has no MS2 scans. Check file '{self.mzml_file}'")

        #### Try to distinguish DDA vs DIA
        if 'isolation_window_full_widths' in stats:
            smallest_window = 999999
            largest_window = 0
            for window_size in stats['isolation_window_full_widths']:
                window_size = float(window_size)
                if  window_size < smallest_window:
                    smallest_window = window_size
                if window_size > largest_window:
                    largest_window = window_size
            if largest_window <= 3.0:
                stats['acquisition_type'] = 'DDA'
            elif largest_window >= 15.0:
                stats['acquisition_type'] = 'DIA'
            else:
                stats['acquisition_type'] = 'ambiguous'
        else:
            stats['acquisition_type'] = 'unknown'


        #### Now that we've read anything, try to process the data multithreaded
        #n_threads = 8
        #if self.verbose >= 1: eprint(f"INFO: processing {len(spectra)} spectra multithreaded with {n_threads} threads")
        #pool = ThreadPool(n_threads)
        #results = pool.imap_unordered(self.add_spectrum, spectra)
        #results = pool.map(self.add_spectrum, spectra)
        #pool.close()
        #pool.join()
        #if self.verbose >= 1: eprint(f"INFO: Done.")

        #### Write the composite spectrum to a file
        #with open('zzcomposite_spectrum.pickle','wb') as outfile:
        #    pickle.dump(self.composite,outfile)

        #### Print final timing information
        t1 = timeit.default_timer()
        eprint(f"\nINFO: Read {stats['n_spectra']} spectra from {self.mzml_file} in {t1-t0:.2f} sec ({stats['n_spectra']/(t1-t0):.2f} spectra per sec)", end='', flush=True)

        return stats

    ####################################################################################################
    #### Finds the tolerance of the MS1 scan
    def find_ms_one_tolerance(self, ms_one_tolerance_dict):


        delta_ppm_list = []
        delta_time_list = []

        #ms_tol_dict format: int(mz): {"mz":[], "time":[]}

        for key in ms_one_tolerance_dict:
            if len(ms_one_tolerance_dict[key]["mz"]) > 1:
                self.find_deltas(ms_one_tolerance_dict[key], delta_ppm_list, delta_time_list)

            else:
                pass
        
        data = numpy.column_stack((delta_ppm_list, delta_time_list))
        numpy.savetxt("new_output.tsv", data, delimiter='\t', fmt='%.6f', header="delta_ppm\tdelta_time", comments='')
                

        try:
            #Fit delta_time_list with histogram
            counts_ppm, bins_ppm = numpy.histogram(delta_ppm_list, bins=60)
            bin_centers_ppm = 0.5 * (bins_ppm[1:] + bins_ppm[:-1])
            soft_raised_fixed_beta_ppm = partial(self.precursor_raised_gaussian, beta=1.5)
            p0_ppm = [max(counts_ppm), numpy.mean(delta_ppm_list), numpy.std(delta_ppm_list), 0.1]
            fit_ppm, _ = curve_fit(soft_raised_fixed_beta_ppm, bin_centers_ppm, counts_ppm, p0=p0_ppm, bounds=([0, -numpy.inf, 1e-6, 0], [numpy.inf, numpy.inf, numpy.inf, numpy.inf]))
        
            #Find chi^2 value for a goodness of fit
            expected_counts = soft_raised_fixed_beta_ppm(bin_centers_ppm, *fit_ppm)
            chi_squared = numpy.sum(((counts_ppm - expected_counts) ** 2) / numpy.where(expected_counts == 0, 1, expected_counts))
            num_bins = len(counts_ppm)
            num_params = 4
            dof = num_bins - num_params
            chi_squared_red_ppm = chi_squared / dof
        except:
            pass
 

        
        try:
            #Fit delta_time_list with histogram
            counts_time, bins_time = numpy.histogram(delta_time_list, bins=100)
            bin_centers_time = 0.5 * (bins_time[1:] + bins_time[:-1])
            max_peak_index = numpy.argmax(counts_time)
            main_peak = bin_centers_time[max_peak_index]

            counts_after_peak = counts_time[max_peak_index + 2:]

            counts_before_peak = counts_time[:max_peak_index - 2]


            p0 = [main_peak, 0.5, numpy.mean(counts_before_peak), max(counts_time), numpy.mean(counts_after_peak), 1]

            fit_time, cov = curve_fit(self.time_exp_decay, bin_centers_time, counts_time, p0=p0)
            expected_counts = self.time_exp_decay(bin_centers_time, *fit_time)


            #Compute 5 secounds before and 5 secounds after for sharpness
            t_before = fit_time[0] - 5
            t_after = fit_time[0] + 5

            y_before = self.time_exp_decay(numpy.array([t_before]), *fit_time)[0]
            y_after = self.time_exp_decay(numpy.array([t_after]), *fit_time)[0]

            bound_y_before = max(y_before, 1e-8)
            bound_y_after = max(y_after, 1e-8)


            # Compute chi-squared
            window_mask = (bin_centers_time >= t_before) & (bin_centers_time <= t_after)
            counts_window = counts_time[window_mask]
            expected_window = expected_counts[window_mask]

            # Compute chi-squared within the window
            epsilon = 1e-8
            chi_squared = numpy.sum(((counts_time - expected_counts) ** 2) / (counts_time+epsilon))
            dof = len(counts_time) - len(fit_time)
            chi_squared_red_time = chi_squared / dof



        except:
            pass

        ppm_fit_call = "no fit"
        time_fit_call = "no fit"

        try:
            if chi_squared_red_ppm < 1.5:
                ppm_fit_call = "good fit found, okay to use"
            elif chi_squared_red_ppm > 1.5 and chi_squared_red_ppm < 10:
                ppm_fit_call = "uncertain about fit, manually check ppm graph and decide for yourself"
            else:
                ppm_fit_call = "probably not a good fit, no tolerance suggested, check ppm graph"
                
            if chi_squared_red_time < 10:
                time_fit_call = "good fit, dynamic exclusion window found"
            elif chi_squared_red_time > 10 and chi_squared_red_time < 20:
                time_fit_call = "uncertain fit, manually check time graph and decide for yourself"
            else:
                time_fit_call = "not a good fit, no dynamic exculsion window found"
        except:
            pass



        try:
 
            self.precursor_stats["precursor tolerance"] = {
                            "good ppm_fit?": ppm_fit_call,
                            "fit_ppm":{"lower_three_sigma":-fit_ppm[2]*3, "upper_three_sigma":fit_ppm[2]*3, "delta_ppm peak": fit_ppm[1], "intensity": fit_ppm[0], "sigma": fit_ppm[2], "y_offset": fit_ppm[3]},
                            "histogram_ppm":{"counts": counts_ppm.tolist(), "bin_edges": bins_ppm.tolist(), "bin_centers": bin_centers_ppm.tolist(), "chi_squared":chi_squared_red_ppm}}

        except:
            self.precursor_stats["precursor tolerance"] = 'no delta_ppm peak fit'

        try:
            

            self.precursor_stats["dynamic exclusion window"]= {
                                "dynamic exclusion time?": time_fit_call,
                                "fit_pulse_time": {"pulse start": fit_time[0], "dynamic exclusion time offset":fit_time[1], "inital level":fit_time[2], "peak level":fit_time[3], "final level":fit_time[4], "decay constant":fit_time[5], "peak to preceding level ratio": fit_time[3]/bound_y_before, "peak to following level ratio": fit_time[3]/bound_y_after},
                                "histogram_time": {"counts": counts_time.tolist(),"bin_edges": bins_time.tolist(),"bin_centers": bin_centers_time.tolist(),"chi_squared": chi_squared_red_time }}
            
        except:
            self.precursor_stats["dynamic exclusion window"] = 'no dynamic exclusion window found'


    ####################################################################################################
    #### Finds the different deltas in a ms_one_tolerance_dict key     
    def find_deltas(self, info_dict, delta_ppm_list, delta_time_list):
        ions = info_dict['mz']
        times = info_dict['time']
        p_a = 0
        p_b = p_a + 1
        p_c = 0
        used_index = set()

        if (len(times) != len(ions)) or not len(ions):
            print('Unable to find tolerance for MS1 scan')

        while p_c < len(ions) and p_b < len(ions): #Figure out what end condition is
            delta_time = (times[p_b] - times[p_a]) * 60
            delta_ppm = ((ions[p_b] - ions[p_a]) / ions[p_a]) * 10**6
            if self.within_ppm_time(delta_time, delta_ppm):
                delta_ppm_list.append(delta_ppm)
                delta_time_list.append(delta_time)
                used_index.add(p_b)
                p_a = p_b
                p_b = p_a + 1
        

            else:
                p_b += 1
                if p_b >= len(ions) or delta_time > 65:
                    used_index.add(p_c)
                    while p_c in used_index:
                         p_c += 1
                    p_a = p_c
                    p_b = p_a + 1


    ####################################################################################################
    #### Returns whether or not a delta_ppm and delta_time are within set perameters
    def within_ppm_time(self, delta_time, delta_ppm):
        max_time = 80 #Secounds
        min_time = 0 #Secounds
        max_delta_ppm = 30 #ppm
        
        
        if delta_time >= min_time and delta_time <= max_time:
            if abs(delta_ppm) <= max_delta_ppm:
                return True
        return False

    ####################################################################################################
    #### Returns a gaussian fit for delta_ppm
    def precursor_raised_gaussian(self, x, a, x0, sigma, baseline, beta=1.5):
        delta = numpy.abs(x - x0)
        delta = numpy.clip(delta, 1e-12, None)
        return a * numpy.exp(-delta**beta / (2 * sigma**beta)) + baseline
    
    
    ####################################################################################################
    #### Pulse exp decay function with peak_level param
    def time_exp_decay(self, t, pulse_start, pulse_duration, initial_level, peak_level, new_level, tau):
        
        exponent_rise = numpy.clip(-(t - pulse_start) * 50, -700, 700)
        exponent_fall = numpy.clip(-(t - (pulse_start + pulse_duration)) * 50, -700, 700)

        rise = 1 / (1 + numpy.exp(exponent_rise))
        fall = 1 / (1 + numpy.exp(exponent_fall))
        plateau = rise * (1 - fall)

    
        y = initial_level + (peak_level - initial_level) * plateau

    
        decay_mask = t >= (pulse_start + pulse_duration)
        safe_tau = max(tau, 1e-8)
        decay = numpy.zeros_like(t)
        decay[decay_mask] = (peak_level - new_level) * numpy.exp(-(t[decay_mask] - (pulse_start + pulse_duration)) / safe_tau)
        y[decay_mask] = new_level + decay[decay_mask]

        return y


        

    ####################################################################################################
    #### Record the isolation window information and precursor ion and scan time information
    def record_isolation_window_stats(self, spectrum, stats, ms_one_tolerance_dict):
        isolation_window_target_mz = None
        isolation_window_lower_offset = None
        isolation_window_upper_offset = None
        precursor_ion = None
        start_scan_time = None

        try:
            isolation_window_target_mz = spectrum['precursorList']['precursor'][0]['isolationWindow']['isolation window target m/z']
            isolation_window_lower_offset = spectrum['precursorList']['precursor'][0]['isolationWindow']['isolation window lower offset']
            isolation_window_upper_offset = spectrum['precursorList']['precursor'][0]['isolationWindow']['isolation window upper offset']
   
            precursor_ion = spectrum['precursorList']['precursor'][0]['selectedIonList']['selectedIon'][0]['selected ion m/z']
            start_scan_time = spectrum['scanList']['scan'][0]['scan start time']

            mz_int = int(precursor_ion)

            if mz_int not in ms_one_tolerance_dict:
                ms_one_tolerance_dict[mz_int] = {"mz":[], "time":[]}

            ms_one_tolerance_dict[mz_int]['mz'].append(precursor_ion)
            ms_one_tolerance_dict[mz_int]['time'].append(start_scan_time)

        except:
            # Cannot get the isolation window information. oh well
            pass
        if 'isolation_window_full_widths' not in stats:
            stats['isolation_window_full_widths'] = {}
        if isolation_window_lower_offset is not None and isolation_window_upper_offset is not None:
            full_width = isolation_window_lower_offset + isolation_window_upper_offset
            if full_width not in stats['isolation_window_full_widths']:
                stats['isolation_window_full_widths'][full_width] = 0
            stats['isolation_window_full_widths'][full_width] += 1

    ####################################################################################################
    #### Parse the filter string
    def parse_filter_string(self,filter_string,stats):
        
        # If the filter_string is None or empty, then update a few stats and return
        if filter_string is None or filter_string == '':
            stats['high_accuracy_precursors'] = 'unknown'
            stats['fragmentation_type'] = 'unknown_fragmentation_type'
            stats['fragmentation_tag'] = 'unknown fragmentation type'
            return
        

        fragmentation_tag = '??'

        mass_accuracy = '??'
        match = re.search(r'^(\S+)',filter_string)
        if match.group(0) == 'FTMS' or match.group(0) == 'ASTMS':
            mass_accuracy = 'HR'
        elif match.group(0) == 'ITMS':
            mass_accuracy = 'LR'
        else:
            self.log_event('ERROR','UnrecognizedDetector',f"Unrecognized detector '{match.group(0)}' in filter string {filter_string}")
            return

        ms_level = 0
        match = re.search(r' ms ',filter_string)
        if match:
            ms_level = 1
        else:
            match = re.search(r' ms(\d) ',filter_string)
            if match:
                ms_level = int(match.group(1))
            else:
                self.log_event('ERROR','UnrecognizedMSLevel',f"Unrecognized MS level in filter string {filter_string}")
                return

        # See if there's fragmentation of a known type
        have_cid = 0
        have_etd = 0
        have_hcd = 0
        have_fragmentation = 0
        match = re.search(r'@hcd',filter_string)
        if match: have_hcd = 1
        match = re.search(r'@cid',filter_string)
        if match: have_cid = 1
        match = re.search(r'@etd',filter_string)
        if match: have_etd = 1
        match = re.search(r'@',filter_string)
        if match: have_fragmentation = 1
        dissociation_sum = have_cid + have_etd + have_hcd
        if have_fragmentation > dissociation_sum:
            self.log_event('ERROR','UnrecognizedFragmentation',f"Unrecognized string after @ in filter string '{filter_string}'")
            return

        #### If this is an MS0 scan, document the error and stop analyzing the spectra
        if ms_level == 0:
            if 'n_ms0_spectra' not in stats:
                stats['n_ms0_spectra'] = 0
            stats['n_ms0_spectra'] += 1
            self.log_event('ERROR','UnknownMSLevel',f"Unable to determine MS level in filter string '{filter_string}'")
            return

        #### If this is an MS1 scan, learn what we can from it
        if ms_level == 1:
            stats['n_ms1_spectra'] += 1
            spectrum_type = 'MS1'
            if mass_accuracy == 'HR':
                if stats['high_accuracy_precursors'] == 'unknown':
                    stats['high_accuracy_precursors'] = 'true'
                elif stats['high_accuracy_precursors'] == 'true' or stats['high_accuracy_precursors'] == 'multiple':
                    pass
                elif stats['high_accuracy_precursors'] == 'false':
                    stats['high_accuracy_precursors'] = 'multiple'
                else:
                    self.log_event('ERROR','InternalStateError',f"high_accuracy_precursors has a strange state '{stats['high_accuracy_precursors']}'")
                    return
            elif mass_accuracy == 'LR':
                if stats['high_accuracy_precursors'] == 'unknown':
                    stats['high_accuracy_precursors'] = 'false'
                elif stats['high_accuracy_precursors'] == 'false' or stats['high_accuracy_precursors'] == 'multiple':
                    pass
                elif stats['high_accuracy_precursors'] == 'true':
                    stats['high_accuracy_precursors'] = 'multiple'
                else:
                    self.log_event('ERROR','InternalStateError',f"high_accuracy_precursors has a strange state '{stats['high_accuracy_precursors']}'")
                    return
            else:
                self.log_event('ERROR','UnknownPrecursorScanType',f"Unknown precursor scan type '{match.group(0)}'")
                return

        #### Else it's an MSn (n>1) scan so learn what we can from that
        elif ms_level == 2:
            dissociation_sum = have_cid + have_etd + have_hcd
            stats['n_ms2_spectra'] += 1
            if dissociation_sum == 1:
                if have_hcd:
                    stats[f"n_{mass_accuracy}_HCD_spectra"] += 1
                    spectrum_type = f"{mass_accuracy}_HCD"
                    fragmentation_tag = f"{mass_accuracy} HCD"
                elif have_cid:
                    stats[f"n_{mass_accuracy}_IT_CID_spectra"] += 1
                    spectrum_type = f"{mass_accuracy}_IT_CID"
                    fragmentation_tag = f"{mass_accuracy} IT CID"
                elif have_etd:
                    stats[f"n_{mass_accuracy}_IT_ETD_spectra"] += 1
                    spectrum_type = f"{mass_accuracy}_IT_ETD"
                    fragmentation_tag = f"{mass_accuracy} IT ETD"
                else:
                    self.log_event('ERROR','UnrecognizedFragmentation',f"Did not find @hcd, @cid, @etd in filter string '{filter_string}'")
                    return

            elif dissociation_sum == 2:
                if have_etd and have_hcd:
                    stats[f"n_{mass_accuracy}_EThcD_spectra"] += 1
                    spectrum_type = f"{mass_accuracy}_EThcD"
                    fragmentation_tag = f"{mass_accuracy} EThcD"
                elif have_etd and have_cid:
                    stats[f"n_{mass_accuracy}_ETciD_spectra"] += 1
                    spectrum_type = f"{mass_accuracy}_ETciD"
                    fragmentation_tag = f"{mass_accuracy} ETciD"
                else:
                    self.log_event('ERROR','UnrecognizedFragmentation',f"Did not find known fragmentation combination in filter string '{filter_string}'")
                    return

            else:
                self.log_event('ERROR','CantParseFilterStr',f"Unable to determine dissociation type in filter string '{filter_string}'")
                return

            #### Record the fragmentation type for this run
            if spectrum_type != stats['fragmentation_type']:
                if stats['fragmentation_type'] == 'unknown':
                    stats['fragmentation_type'] = spectrum_type
                elif stats['fragmentation_type'] == 'multiple':
                    pass
                else:
                    stats['fragmentation_type'] = 'multiple'
                    self.log_event('ERROR','MultipleFragTypes',f"There are multiple fragmentation types in this MS run. Split them.")


        # If we have ms_level > 2, then make a note, but this is uncharted waters
        else:
            if 'n_ms3+_spectra' not in stats:
                stats['n_ms3+_spectra'] = 0
            stats['n_ms3+_spectra'] += 1

        # Store the fragmentation_tag for use by the caller
        stats['fragmentation_tag'] = fragmentation_tag



    ####################################################################################################
    #### Add spectrum
    #def add_spectrum(self,spectrum,spectrum_type,precursor_mz):
    def add_spectrum(self,params):

        stats, precursor_mz, peaklist = params
<<<<<<< HEAD
        spectrum_type = stats['fragmentation_type']
        print(spectrum_type)
=======

        spectrum_type = stats['fragmentation_tag'].replace(" ", "_")
>>>>>>> a767c47f

        if 'n_spectra_examined' not in self.metadata['files'][self.mzml_file]['spectra_stats']:
            self.metadata['files'][self.mzml_file]['spectra_stats']['n_spectra_examined'] = 0
        self.metadata['files'][self.mzml_file]['spectra_stats']['n_spectra_examined'] += 1

        composite_types = ["lowend", "precursor_loss"]
        
        for composite_type in composite_types:
            destination = f"{composite_type}_{spectrum_type}"

            if destination not in self.composite:
                if spectrum_type not in self.composite_spectrum_attributes[composite_type]:
                    eprint(f"ERROR: Unrecognized spectrum type {spectrum_type}")
                    return
                
                #print(f"INFO: Creating a composite spectrum {destination}")
                minimum = self.composite_spectrum_attributes[composite_type][spectrum_type]['minimum']
                maximum = self.composite_spectrum_attributes[composite_type][spectrum_type]['maximum']
                binsize = self.composite_spectrum_attributes[composite_type][spectrum_type]['binsize']

                array_size = int( (maximum - minimum ) / binsize ) + 1
                self.composite[destination] = { 'minimum': minimum, 'maximum': maximum, 'binsize': binsize }
                self.composite[destination]['intensities'] = numpy.zeros(array_size,dtype=numpy.float32)
                self.composite[destination]['n_peaks'] = numpy.zeros(array_size,dtype=numpy.int32)


            #### Convert the peak lists to numpy arrays
            intensity_array = numpy.asarray(peaklist['intensity array'])
            mz_array = numpy.asarray(peaklist['m/z array'])

            if composite_type == 'precursor_loss':
                mz_array = precursor_mz - mz_array


            #### Limit the numpy arrays to the region we're interested in
            intensity_array = intensity_array[ ( mz_array > self.composite[destination]['minimum'] ) & ( mz_array < self.composite[destination]['maximum'] ) ]
            mz_array = mz_array[ ( mz_array > self.composite[destination]['minimum'] ) & ( mz_array < self.composite[destination]['maximum'] ) ]


            #### Compute their bin locations and store n_peaks and intensities
            bin_array = (( mz_array - self.composite[destination]['minimum'] ) / self.composite[destination]['binsize']).astype(int)
            self.composite[destination]['n_peaks'][bin_array] += 1
            self.composite[destination]['intensities'][bin_array] += intensity_array
            

        #### The stuff below was trying to compute neutral losses. It works, but it's too slow. Need a Cython implementation I guess

        # sorted_mz_intensity = sorted(mz_intensity, key=lambda pair: pair[2], reverse=True)
        # length = 30
        # if len(mz_intensity) < 30:
            # length = len(mz_intensity)
        # clipped_mz_intensity = sorted_mz_intensity[0:(length-1)]
        # mz_intensity = sorted(clipped_mz_intensity, key=lambda pair: pair[1], reverse=False)
        # i = 0
        # while i < length-1:
            # mz_intensity[i][0] = i
            # i += 1
        # sorted_mz_intensity = sorted(mz_intensity, key=lambda pair: pair[2], reverse=True)


        # imajor_peak = 0
        # while imajor_peak < 20 and imajor_peak < len(mz_intensity):
            # ipeak,mz,major_intensity = sorted_mz_intensity[imajor_peak]
            # #print(ipeak,mz,major_intensity)
            # if major_intensity == 0.0:
                # major_intensity = 1.0
            # imz = mz
            # while ipeak > 0 and mz - imz < self.composite[destination2]['maximum'] and imz > 132 and abs(imz - precursor_mz) > 5:
                # bin = int( ( mz - imz ) / self.composite[destination2]['binsize'])
                # #print("  - ",ipeak,imz,bin,intensity)
                # self.composite[destination2]['n_peaks'][bin] += 1
                # self.composite[destination2]['intensities'][bin] += intensity
                # ipeak -= 1
                # imz = mz_intensity[ipeak][1]
                # intensity = mz_intensity[ipeak][2]
            # imajor_peak += 1


    ####################################################################################################
    #### Read header
    #### Open the mzML file and read line by line into a text buffer that we will XML parse
    def read_header(self):

        #### If the mzML is gzipped, then open with zlib, else a plain open
        match = re.search(r'\.gz$',self.mzml_file)
        if match:
            infile = gzip.open(self.mzml_file)
        else:
            infile = open(self.mzml_file)

        #### set up a text buffer to hold the mzML header
        buffer = ''
        counter = 0

        #### Keep a dict of random recognized things
        recognized_things = {}

        #### Read line by line
        for line in infile:

            if not isinstance(line, str):
                line = str(line, 'utf-8', 'ignore')

            #### Completely skip the <indexedmzML> tag if present
            if '<indexedmzML ' in line:
                continue

            #### Look for first tag after the header and end when found
            if '<run ' in line:
                break

            #### Look for some known artificts that are useful to record
            if 'softwareRef="tdf2mzml"' in line:
                recognized_things['converted with tdf2mzml'] = True
                recognized_things['likely a timsTOF'] = True

            #### Update the buffer and counter
            if counter > 0:
                buffer += line
            counter += 1

        #### Close file and process the XML in the buffer
        infile.close()

        #### Finish the XML by closing the tags
        buffer += '  </mzML>\n'

        #### Get the root of the XML and the namespace
        xmlroot = etree.fromstring(buffer)
        namespace = xmlroot.nsmap
        #print(namespace)
        if None in namespace:
            namespace = '{'+namespace[None]+'}'
        else:
            namespace = ''

        #### Create a reference of instruments we know
        instrument_by_category = {
            'pureHCD': [
                'MS:1000649|Exactive',
                'MS:1001911|Q Exactive',
                'MS:1002526|Exactive Plus',
                'MS:1002634|Q Exactive Plus',
                'MS:1002523|Q Exactive HF',
                'MS:1002877|Q Exactive HF-X',
                'MS:1003378|Orbitrap Astral',
                'MS:1003442|Orbitrap Astral Zoom'
            ],
            'ion_trap': [
                'MS:1000447|LTQ',
                'MS:1000638|LTQ XL ETD',
                'MS:1000854|LTQ XL',
                'MS:1000855|LTQ Velos',
                'MS:1000856|LTQ Velos ETD',
                'MS:1000167|LCQ Advantage',
                'MS:1000168|LCQ Classic',
                'MS:1000169|LCQ Deca XP Plus',
                'MS:1000554|LCQ Deca',
                'MS:1000578|LCQ Fleet'
            ],
            'variable': [ 
                'MS:1000448|LTQ FT', 
                'MS:1000557|LTQ FT Ultra', 
                'MS:1000449|LTQ Orbitrap',
                'MS:1000555|LTQ Orbitrap Discovery', 
                'MS:1000556|LTQ Orbitrap XL',
                'MS:1000639|LTQ Orbitrap XL ETD',
                'MS:1001910|LTQ Orbitrap Elite', 
                'MS:1001742|LTQ Orbitrap Velos', 
                'MS:1002835|LTQ Orbitrap Classic', 
                'MS:1002416|Orbitrap Fusion', 
                'MS:1002417|Orbitrap Fusion ETD', 
                'MS:1002732|Orbitrap Fusion Lumos',
                'MS:1003028|Orbitrap Exploris 480',
                'MS:1003029|Orbitrap Eclipse',
                'MS:1003356|Orbitrap Ascend',
                'MS:1000031|instrument model',
                'MS:1000483|Thermo Fisher Scientific instrument model'
            ],
            'QTOF': [
                'MS:1000126|Waters instrument model',
                'MS:1000122|Bruker Daltonics instrument model',
                'MS:1000121|AB SCIEX instrument model'
            ]
        }

        #### Some special cases to look out for
        special_cases = {
            'MS:1000566': {
                'exact_name': 'ISB mzXML format',
                'rank': '5',
                'category': 'unknown',
                'final_name': 'Conversion to mzML from mzXML from unknown instrument' },
            'MS:1000562': {
                'exact_name': 'ABI WIFF format',
                'rank': '2',
                'category': 'QTOF',
                'final_name': 'SCIEX instrument model' },
            'MS:1000551': {
                'exact_name': 'Analyst',
                'rank': '3',
                'category': 'QTOF',
                'final_name': 'SCIEX instrument model' }
        }

        #### Restructure it into a dict by PSI-MS identifier
        instrument_attributes = {}
        for instrument_category in instrument_by_category:
            for instrument_string in instrument_by_category[instrument_category]:
                accession,name = instrument_string.split('|')
                instrument_attributes[accession] = { 'category': instrument_category, 'accession': accession, 'name': name }

        #### Get all the CV params in the header and look for ones we know about
        cv_params = xmlroot.findall(f'.//{namespace}cvParam')
        found_instrument = 0
        model_data = None
        for cv_param in cv_params:
            accession = cv_param.get('accession')
            if accession in instrument_attributes:
                #### Store the attributes about this instrument model
                model_data = {
                    'accession': accession,
                    'name': instrument_attributes[accession]['name'],
                    'category': instrument_attributes[accession]['category'],
                    'rank': '1'
                }
                if 'likely a timsTOF' in recognized_things:
                    model_data['inferred_name'] = 'timsTOF'
                self.metadata['files'][self.mzml_file]['instrument_model'] = model_data
                found_instrument = 1

            #### Handle some special cases
            if accession in special_cases:
                if model_data is None or special_cases[accession]['rank'] < model_data['rank']:
                    model_data = {
                        'accession': accession,
                        'name': special_cases[accession]['final_name'],
                        'category': special_cases[accession]['category'],
                        'rank': special_cases[accession]['rank']
                    }
                    self.metadata['files'][self.mzml_file]['instrument_model'] = model_data
                    found_instrument = 1

        #### If none are an instrument we know about about, ask for help
        if not found_instrument:
            self.log_event('ERROR','UnrecogInstr',f"Did not recognize the instrument. Please teach me about this instrument.")
            model_data = {
                'accession': None,
                'name': 'unknown',
                'category': 'unknown'
            }
            self.metadata['files'][self.mzml_file]['instrument_model'] = model_data
            return


        #### Read and store the referenceable param groups
        referenceable_param_group_list = xmlroot.findall(f'.//{namespace}referenceableParamGroup')
        for referenceable_param_group in referenceable_param_group_list:
            group_id = referenceable_param_group.get('id')
            self.referenceable_param_group_list[group_id] = {}
            for subelement in list(referenceable_param_group):
                name = subelement.get('name')
                value = subelement.get('value')
                self.referenceable_param_group_list[group_id][name] = value

        return model_data


    ####################################################################################################
    #### Assess low end composite spectra
    def assess_lowend_composite_spectra(self):
        #with open('zzcomposite_spectrum.pickle','rb') as infile:
        #    spec = pickle.load(infile)
        spec = self.composite

        ### File path for table including additional peaks
        additionalPeaks = os.path.dirname(os.path.abspath(__file__)) + "/Additional_Peaks.tsv"

        ###Dictionary to hold upper and lower sigma_ppm relative to theoretical value
        self.all_3sigma_values_away = {"Status": False,"upper_ppm": [], "lower_ppm": [], "upper_mz":[], "lower_mz":[]}

        supported_composite_type_list = [ 'lowend_HR_HCD', 'lowend_LR_IT_CID' ]

        composite_type_list = []
        for supported_composite_type in supported_composite_type_list:
            if supported_composite_type in spec:
                
                composite_type_list.append(supported_composite_type)

        if not composite_type_list:
            self.log_event('WARNING','UnknownFragmentation',f"Not able to determine more about these spectra yet.")
            return
        
        for composite_type in composite_type_list:
            minimum = spec[composite_type]['minimum']
            maximum = spec[composite_type]['maximum']
            binsize = spec[composite_type]['binsize']
            spec[composite_type]['mz'] = numpy.arange(minimum, maximum + binsize, binsize)
            self.metadata['files'][self.mzml_file].setdefault('lowend_peaks',{})

            ROIs = {
                'TMT6_126': { 'type': 'TMT', 'mz': 126.127725, 'initial_window': 0.01 },
                'TMT6_127': { 'type': 'TMT', 'mz': 127.124760, 'initial_window': 0.01 },
                'TMT6_128': { 'type': 'TMT', 'mz': 128.134433, 'initial_window': 0.01 },
                'TMT6_129': { 'type': 'TMT', 'mz': 129.131468, 'initial_window': 0.01 },
                'TMT6_130': { 'type': 'TMT', 'mz': 130.141141, 'initial_window': 0.01 },
                'TMT6_131': { 'type': 'TMT', 'mz': 131.138176, 'initial_window': 0.01 },
                'TMT10_127_C': {'type': 'TMT10', 'mz': 127.131081, 'initial_window': 0.01 },
                'TMT10_128_N': {'type': 'TMT10', 'mz': 128.128116, 'initial_window': 0.01 },
                'TMT10_129_C': {'type': 'TMT10', 'mz': 129.137790, 'initial_window': 0.01 },
                'TMT10_130_N': {'type': 'TMT10', 'mz': 130.134825, 'initial_window': 0.01 },
                'TMT11_131_C': {'type': 'TMT10', 'mz': 131.144499, 'initial_window': 0.01 },
                'TMT6plex': { 'type': 'TMT', 'mz': 230.1702, 'initial_window': 0.01 },
                'TMTpro': { 'type': 'TMTpro', 'mz': 305.2144, 'initial_window': 0.01 },
                'TMTpro+H2O': { 'type': 'TMTpro', 'mz': 323.22499, 'initial_window': 0.01 },
                'iTRAQ_114': { 'type': 'iTRAQ', 'mz': 114.11068, 'initial_window': 0.01 },
                'iTRAQ_115': { 'type': 'iTRAQ', 'mz': 115.107715, 'initial_window': 0.01 },
                'iTRAQ_116': { 'type': 'iTRAQ', 'mz': 116.111069, 'initial_window': 0.01 },
                'iTRAQ_117': { 'type': 'iTRAQ', 'mz': 117.114424, 'initial_window': 0.01 },
                'iTRAQ4_nterm': { 'type': 'iTRAQ4', 'mz': 145.109, 'initial_window': 0.01 },
                'iTRAQ8_118': { 'type': 'iTRAQ8', 'mz': 118.111459, 'initial_window': 0.01 },
                'iTRAQ8_119': { 'type': 'iTRAQ8', 'mz': 119.114814, 'initial_window': 0.01 },
                'iTRAQ8_121': { 'type': 'iTRAQ8', 'mz': 121.121524, 'initial_window': 0.01 },
                'iTRAQ8_113': { 'type': 'iTRAQ8', 'mz': 113.107325, 'initial_window': 0.01 },
            }
            
            #Read additional peaks into ROI dictionary 
            # 0: mean monoisotopic m/z       
            # 1: average intensity           
            # 2: # MS runs                  
            # 3: percentage of spectra       
            # 4: theoretical m/z             
            # 5: delta PPM                  
            # 6: primary identification      
            # 7: other identifications    
            with open(additionalPeaks, "r") as f:
                next(f)
                for line in f:
                    parts = line.strip().split("\t")
                    if r"a{AI}" in parts[6] or r"b{AK}-NH3" in parts[6]: # On 7/11/2025 we decided to not take these ions (m/z might be wrong)
                        pass
                    elif float(parts[4]) > 100:
                        ROIs[parts[6]] = {'type':'fragment_ion', "mz":float(parts[4]), 'initial_window': 0.01}
            
            #### What should we look at for ion trap data?
            if composite_type == 'lowend_LR_IT_CID':
                ROIs = {
                    'TMT6plex': { 'type': 'TMT', 'mz': 230.1702, 'initial_window': 1.0 },
                    'TMT6_y1K': { 'type': 'TMT', 'mz': 376.2757, 'initial_window': 1.0 },
                    'TMTpro': { 'type': 'TMTpro', 'mz': 305.2144, 'initial_window': 1.0 },
                    'TMTpro+H2O': { 'type': 'TMTpro', 'mz': 323.22499, 'initial_window': 1.0 },
                    'iTRAQ4_y1K': { 'type': 'iTRAQ4', 'mz': 376.2757, 'initial_window': 1.0 },
                    'iTRAQ8_y1K': { 'type': 'iTRAQ8', 'mz': 451.3118, 'initial_window': 1.0 },
                    'TMT10_127_C': {'type': 'TMT10', 'mz': 127.131081, 'initial_window': 1.0 },
                    'TMT10_128_N': {'type': 'TMT10', 'mz': 128.128116, 'initial_window': 1.0 },
                    'TMT10_129_C': {'type': 'TMT10', 'mz': 129.137790, 'initial_window': 1.0 },
                    'TMT10_130_N': {'type': 'TMT10', 'mz': 130.134825, 'initial_window': 1.0 },
                    'TMT11_131_C': {'type': 'TMT10', 'mz': 131.144499, 'initial_window': 1.0 },
                }
                with open(additionalPeaks, "r") as f:
                    next(f)
                    for line in f:
                        parts = line.strip().split("\t")
                        if r"a{AI}" in parts[6] or r"b{AK}-NH3" in parts[6]: # On 7/11/2025 we decided to not take these ions (m/z might be wrong)
                            pass
                        elif float(parts[4]) > 200:
                            ROIs[parts[6]] = {'type':'fragment_ion', "mz":float(parts[4]), 'initial_window': 1.0}
                

            for ROI in ROIs:
                #print(f"INFO: Looking for {ROI} at {ROIs[ROI]['mz']}")
                #center = ROIs[ROI]['mz']
                #range = ROIs[ROI]['initial_window']
                #first_bin = int((center - range/2.0 - minimum) / binsize)
                #last_bin = int((center + range/2.0 - minimum) / binsize)

                #### Look for the largest peak
                peak = self.find_peak(spec,ROIs,ROI,composite_type)

                ROIs[ROI]['peak'] = peak

                try:
                    ### Finds the number of standard deviations away the peak is from the theoretical mz value
                    sigma_away_from_theoretical = (ROIs[ROI]['peak']['fit']["delta_ppm"])/(ROIs[ROI]['peak']['fit']["sigma_ppm"])
                    ### Assigning the information in the dictionary
                    ROIs[ROI]['peak']['assessment']['# of sigma_ppm(s) away from theoretical peak (ppm)'] = sigma_away_from_theoretical
                    
                except:
                    pass

                #If a 3 standard deviation is availible from the guassian curve, check to see if its distance is a max or min in the whole spectra set

                try:
                    if composite_type == "lowend_HR_HCD":
                        upper = peak['extended']['three_sigma_ppm_upper']
                        lower = peak['extended']['three_sigma_ppm_lower']
                        self.all_3sigma_values_away['upper_ppm'].append(upper)
                        self.all_3sigma_values_away['lower_ppm'].append(lower)
                        self.all_3sigma_values_away['Status'] = True

                    if composite_type == "lowend_LR_IT_CID":
                        upper = peak['extended']['three_sigma_mz_upper']
                        lower = peak['extended']['three_sigma_mz_lower']
                        self.all_3sigma_values_away['upper_mz'].append(upper)
                        self.all_3sigma_values_away['lower_mz'].append(lower)
                        self.all_3sigma_values_away['Status'] = True


                except KeyError:
                    pass

            
            self.metadata['files'][self.mzml_file]['lowend_peaks'][composite_type] = ROIs
        return ROIs
    

    ####################################################################################################
    #### Assess neutral loss composite spectra
    def assess_neutral_loss_composite_spectra(self):
        #with open('zzcomposite_spectrum.pickle','rb') as infile:
        #    spec = pickle.load(infile)
        spec = self.composite

  

        supported_composite_type_list = [ 'precursor_loss_HR_HCD', 'precursor_loss_LR_IT_CID' ]
        self.metadata['files'][self.mzml_file].setdefault('neutral_loss_peaks', {})
        composite_type_list = []
        for supported_composite_type in supported_composite_type_list:
            if supported_composite_type in spec:
                
                composite_type_list.append(supported_composite_type)

        if not composite_type_list:
            self.log_event('WARNING','UnknownFragmentation',f"Not able to determine more about these spectra yet.")
            return
        for composite_type in composite_type_list:
            minimum = spec[composite_type]['minimum']
            maximum = spec[composite_type]['maximum']
            binsize = spec[composite_type]['binsize']
            spec[composite_type]['mz'] = numpy.arange(minimum, maximum + binsize, binsize)

            singly_charged_peaks = [
                { 'name': 'Phospho', 'type': 'Phospho', 'mass': 79.966331 },
                { 'name': 'water', 'type': 'water_loss', 'mass': 18.0105647 },
                { 'name': 'phosphoric_acid', 'type': 'phosphoric_acid_loss', 'mass': 97.9768957 }
            ]
            ROIs = {}
            charges = [1, 2, 3]
            for item in singly_charged_peaks:
                for z in charges:
                    ROI_name = f"{item['name']}_z{z}"
                    mz = (item['mass'] / z)
                    type = f"{item['type']}"

                    ROIs[ROI_name] = {'type': type, 'mz': mz, 'initial_window': 0.01}

            #### What should we look at for ion trap data?
            if composite_type == 'precursor_loss_LR_IT_CID':
                ROIs = {}
                charges = [1, 2, 3]
                for item in singly_charged_peaks:
                    for z in charges:
                        ROI_name = f"{item['name']}_z{z}"
                        mz = (item['mass'] / z)
                        type = f"{item['type']}"

                        ROIs[ROI_name] = {'type': type, 'mz': mz, 'initial_window': 1.0}


            for ROI in ROIs:
                #print(f"INFO: Looking for {ROI} at {ROIs[ROI]['mz']}")
                #center = ROIs[ROI]['mz']
                #range = ROIs[ROI]['initial_window']
                #first_bin = int((center - range/2.0 - minimum) / binsize)
                #last_bin = int((center + range/2.0 - minimum) / binsize)

                #### Look for the largest peak
                peak = self.find_peak(spec,ROIs,ROI,composite_type)
                ROIs[ROI]['peak'] = peak

                try:
                    ### Finds the number of standard deviations away the peak is from the theoretical mz value
                    sigma_away_from_theoretical = (ROIs[ROI]['peak']['fit']["delta_ppm"])/(ROIs[ROI]['peak']['fit']["sigma_ppm"])
                    ### Assigning the information in the dictionary
                    ROIs[ROI]['peak']['assessment']['# of sigma_ppm(s) away from theoretical peak (ppm)'] = sigma_away_from_theoretical
                    
                except:
                    pass

                #If a 3 standard deviation is availible from the guassian curve, check to see if its distance is a max or min in the whole spectra set
                try:
                    if composite_type == "lowend_HR_HCD":
                        upper = peak['extended']['three_sigma_ppm_upper']
                        lower = peak['extended']['three_sigma_ppm_lower']
                        self.all_3sigma_values_away['upper_ppm'].append(upper)
                        self.all_3sigma_values_away['lower_ppm'].append(lower)
                        self.all_3sigma_values_away['Status'] = True
                        
                    if composite_type == "lowend_LR_IT_CID":
                        upper = peak['extended']['three_sigma_mz_upper']
                        lower = peak['extended']['three_sigma_mz_lower']
                        self.all_3sigma_values_away['upper_mz'].append(upper)
                        self.all_3sigma_values_away['lower_mz'].append(lower)
                        self.all_3sigma_values_away['Status'] = True
                    
                except KeyError:
                    pass
            

            
            self.metadata['files'][self.mzml_file]['neutral_loss_peaks'][composite_type] = ROIs
        return ROIs


    ####################################################################################################
    #### Peak finding routine
    def find_peak(self,spec,ROIs,ROI,composite_type):
        minimum = spec[composite_type]['minimum']
        #maximum = spec[composite_type]['maximum']
        binsize = spec[composite_type]['binsize']
        center = ROIs[ROI]['mz']
        range = ROIs[ROI]['initial_window']
        first_bin = int((center - range/2.0 - minimum) / binsize)
        last_bin = int((center + range/2.0 - minimum) / binsize)

        peak = { 'mode_bin': { 'ibin': 0, 'mz': 0, 'intensity': 0, 'n_spectra': 0 } }

        #### Find the tallest peak in the window
        ibin = first_bin
        while ibin < last_bin:
            if spec[composite_type]['intensities'][ibin] > peak['mode_bin']['intensity']:
                peak['mode_bin']['ibin'] = ibin
                peak['mode_bin']['mz'] = float(spec[composite_type]['mz'][ibin])
                peak['mode_bin']['intensity'] = float(spec[composite_type]['intensities'][ibin])
                peak['mode_bin']['n_spectra'] = int(spec[composite_type]['n_peaks'][ibin])
            ibin += 1

        #### If there were 0 peaks found, return a verdict now
        if peak['mode_bin']['ibin'] == 0:
            peak['assessment'] = { 'is_found': False, 'fraction': 0.0 }
            return(peak)

        #### Grow the extent to get most of the signal
        ibin = peak['mode_bin']['ibin']
        iextent = 1
        done = 0
        prev_n_spectra = peak['mode_bin']['n_spectra']
        peak['extended'] = { 'extent': 0, 'intensity': float(peak['mode_bin']['intensity']), 'n_spectra': int(peak['mode_bin']['n_spectra']) }
        #print(spec[composite_type]['n_peaks'][ibin-10:ibin+10])
        while not done:
            prev_intensity = peak['extended']['intensity']
            prev_n_spectra = peak['extended']['n_spectra']
            new_intensity = prev_intensity + spec[composite_type]['intensities'][ibin-iextent] + spec[composite_type]['intensities'][ibin+iextent]
            new_n_spectra = prev_n_spectra + spec[composite_type]['n_peaks'][ibin-iextent] + spec[composite_type]['n_peaks'][ibin+iextent]
            #print(new_intensity/prev_intensity, new_n_spectra/prev_n_spectra)
            peak['extended'] = { 'extent': iextent, 'intensity': float(new_intensity), 'n_spectra': int(new_n_spectra) }
            if new_n_spectra/prev_n_spectra < 1.02:
                #print('Extent reached by n_spectra')
                done = 1
            if iextent > 15:
                #print('Extent reached by max extent')
                done = 1
            iextent += 1

        if peak['extended']['n_spectra'] > 100 and peak['extended']['n_spectra'] >= self.metadata['files'][self.mzml_file]['spectra_stats']['n_spectra'] * 0.1:
            extent = peak['extended']['extent'] * 2
            x = spec[composite_type]['mz'][ibin-extent:ibin+extent]
            y = spec[composite_type]['intensities'][ibin-extent:ibin+extent]

            n = len(x)
            center = int(n/2)
            binsize = x[center]-x[center-1]

            try:
            #if 1:
                popt,pcov = curve_fit(gaussian_function,x,y,p0=[y[center],x[center],binsize])
                sigma_ppm = popt[2]/ROIs[ROI]['mz']*1e6
                
                peak['fit'] = { 'mz': popt[1], 'intensity': popt[0], 'sigma_mz': popt[2], 'delta_mz': popt[1]-ROIs[ROI]['mz'], 'delta_ppm': (popt[1]-ROIs[ROI]['mz'])/ROIs[ROI]['mz']*1e6, 'sigma_ppm': sigma_ppm}
                if composite_type == "lowend_HR_HCD":
                    peak['extended']['three_sigma_ppm_lower'] = peak['fit']['delta_ppm']-sigma_ppm*3
                    peak['extended']['three_sigma_ppm_upper'] = peak['fit']['delta_ppm']+3*sigma_ppm

                elif composite_type == 'lowend_LR_IT_CID':
                    peak['extended']['three_sigma_mz_lower'] = peak['fit']['delta_mz']-popt[2]*3
                    peak['extended']['three_sigma_mz_upper'] = peak['fit']['delta_mz']+popt[2]*3
                
                elif composite_type.startswith("precursor_"):
                    pass
                
                peak['assessment'] = { 'is_found': True, 'fraction': 0.0, 'comment': 'Peak found and fit' }
            except:
            #else:
                peak['assessment'] = { 'is_found': False, 'fraction': 0.0, 'comment': 'Gaussian fit failed to converge' }

            if 0:
                plt.step(x+binsize/2.0,y,'b+:')
                plt.plot(x,gaussian_function(x,*popt),'ro:')
                title = "Fit results: mz = %.4f, sigma = %.4f" % (popt[1], popt[2])
                plt.title(title)
                plt.show()

        else:
            peak['assessment'] = { 'is_found': False, 'fraction': 0.0, 'comment': 'Too few peaks found in ROI' }

        

        return peak


    ####################################################################################################
    #### Assess Regions of Interest to make calls
    def assess_ROIs(self):
        possible_frag_type = ['n_HR_HCD_spectra', 'n_LR_HCD_spectra', 'n_HR_IT_CID_spectra', 'n_LR_IT_CID_spectra', 'n_HR_IT_ETD_spectra', 'n_LR_IT_ETD_spectra', 'n_HR_EThcD_spectra', 'n_LR_EThcD_spectra', 'n_HR_ETciD_spectra', 'n_LR_ETciD_spectra', 'n_HR_QTOF_spectra']
        fragmentation_types = []
        for frag_type in self.metadata['files'][self.mzml_file]['spectra_stats']:
            if frag_type in possible_frag_type:
                if int(self.metadata['files'][self.mzml_file]['spectra_stats'][frag_type]) > 0:
                    fragmentation_types.append(frag_type.replace("n_","").replace("_spectra", ""))
                    
  
        
        for fragmentations in fragmentation_types:
            results = { 'labeling': { 'scores': { 'TMT': 0, 'TMT6': 0, 'TMT10': 0, 'TMTpro': 0, 'iTRAQ': 0, 'iTRAQ4': 0, 'iTRAQ8': 0} } }
            #### Determine what the denominator of MS2 spectra should be
            n_ms2_spectra = self.metadata['files'][self.mzml_file]['spectra_stats']['n_ms2_spectra']
            if ( 'n_HCD_spectra' in self.metadata['files'][self.mzml_file]['spectra_stats'] and
                    self.metadata['files'][self.mzml_file]['spectra_stats']['n_HCD_spectra'] > 0 and 
                    self.metadata['files'][self.mzml_file]['spectra_stats']['n_HCD_spectra'] <
                    self.metadata['files'][self.mzml_file]['spectra_stats']['n_ms2_spectra'] ):
                n_ms2_spectra = self.metadata['files'][self.mzml_file]['spectra_stats']['n_HCD_spectra']
            
            #### Determine the fragmentation_type
            results['fragmentation_type'] = fragmentations
            
            self.metadata['files'][self.mzml_file].setdefault('summary', {})
            self.metadata['files'][self.mzml_file]['summary'][fragmentations] = results

            #### If standard deviations have been found, find the difference between them, if none have been found, mention it
            self.metadata['files'][self.mzml_file]['summary'][fragmentations].setdefault('tolerance', {})

            if (self.all_3sigma_values_away['Status']):
                percentile = 90 #Picks this percentile for the three_sigma value
                try:
                    if fragmentations.startswith('HR'):
                        lower = self.all_3sigma_values_away['lower_ppm']
                        upper = self.all_3sigma_values_away['upper_ppm']
                        three_sigma_upper = numpy.percentile(upper, percentile)
                        three_sigma_lower = numpy.percentile(lower, 100-percentile)

                        self.metadata['files'][self.mzml_file]['summary'][fragmentations]['tolerance']['fragment_tolerance_ppm_lower'] = three_sigma_lower
                        self.metadata['files'][self.mzml_file]['summary'][fragmentations]['tolerance']['fragment_tolerance_ppm_upper'] = three_sigma_upper
                    
                    elif fragmentations.startswith('LR'):
                        lower = self.all_3sigma_values_away['lower_mz']
                        upper = self.all_3sigma_values_away['upper_mz']
                        three_sigma_upper = numpy.percentile(upper, percentile)
                        three_sigma_lower = numpy.percentile(lower, 100-percentile)
                        self.metadata['files'][self.mzml_file]['summary'][fragmentations]['tolerance']['lower_m/z'] = three_sigma_lower
                        self.metadata['files'][self.mzml_file]['summary'][fragmentations]['tolerance']['upper_m/z'] = three_sigma_upper

                except:
                    self.metadata['files'][self.mzml_file]['summary'][fragmentations]['tolerance'] = 'no tolerance values recorded'
            else:
                self.metadata['files'][self.mzml_file]['summary'][fragmentations]['tolerance'] = 'no tolerance values recorded'

           



            #### If no ROIs were computed, cannot continue
            if 'lowend_peaks' not in self.metadata['files'][self.mzml_file] or 'neutral_loss_peaks' not in self.metadata['files'][self.mzml_file]:
                return

  
            ROI_type = "lowend_" + fragmentations
            for ROI in self.metadata['files'][self.mzml_file]['lowend_peaks'][ROI_type]:
                ROIobj = self.metadata['files'][self.mzml_file]['lowend_peaks'][ROI_type][ROI]
                if ROIobj['peak']['assessment']['is_found']:
                    type = ROIobj['type']
                    n_spectra = ROIobj['peak']['extended']['n_spectra']
                    ROIobj['peak']['assessment']['fraction'] = n_spectra / n_ms2_spectra
                    try:
                        results['labeling']['scores'][type] += ROIobj['peak']['assessment']['fraction']
                    except:
                        pass
            
            
            #### Positive control
            loss_type = 'precursor_loss_' + fragmentations
            self.metadata['files'][self.mzml_file]['summary'][fragmentations]['water_loss'] = {}
            if self.metadata['files'][self.mzml_file]['neutral_loss_peaks'][loss_type]['water_z2']['peak']['mode_bin']['n_spectra'] >= 100:
                self.metadata['files'][self.mzml_file]['summary'][fragmentations]['water_loss'] = True

                #### Determine if Phospho or not
                if self.metadata['files'][self.mzml_file]['neutral_loss_peaks'][loss_type]['Phospho_z2']['peak']['mode_bin']['n_spectra'] >= 100:
                    self.metadata['files'][self.mzml_file]['summary'][fragmentations]['Phospho_spectra'] = True
                elif self.metadata['files'][self.mzml_file]['neutral_loss_peaks'][loss_type]['phosphoric_acid_z2']['peak']['mode_bin']['n_spectra'] >= 100:
                    self.metadata['files'][self.mzml_file]['summary'][fragmentations]['Phospho_spectra'] = True
                else:
                    self.metadata['files'][self.mzml_file]['summary'][fragmentations]['Phospho_spectra'] = False
                

            #### Make the call for TMT or iTRAQ
            if results['labeling']['scores']['TMT'] > results['labeling']['scores']['iTRAQ']:
                if results['labeling']['scores']['TMT'] > 2:
                    if results['labeling']['scores']['TMTpro'] > 0.7:
                        results['labeling']['call'] = 'TMTpro'
                    else:
                        results['labeling']['call'] = 'TMT'
                elif results['labeling']['scores']['TMT'] < 1:
                    results['labeling']['call'] = 'none'
                else:
                    results['labeling']['call'] = 'ambiguous'
            else:
                if results['labeling']['scores']['iTRAQ'] > 1:
                    if results['labeling']['scores']['iTRAQ4'] > results['labeling']['scores']['iTRAQ8']:
                        results['labeling']['call'] = 'iTRAQ4'
                    else:
                        results['labeling']['call'] = 'iTRAQ8'
                elif results['labeling']['scores']['iTRAQ'] < 0.5:
                    results['labeling']['call'] = 'none'
                else:
                    results['labeling']['call'] = 'ambiguous'

        self.metadata['files'][self.mzml_file]['summary']['precursor stats'] = self.precursor_stats
        
        full_results = {"fragmentation type": None, "call": None, "fragmentation tolerance": None}
        self.metadata['files'][self.mzml_file]['summary']['combined summary'] = full_results

        file_summary = self.metadata['files'][self.mzml_file]['summary']
        for keys in file_summary:
            try:
                if full_results["fragmentation type"] == None:
                    full_results["fragmentation type"] = file_summary[keys]["fragmentation_type"]

                elif full_results["fragmentation type"] != file_summary[keys]["fragmentation_type"]:
                    full_results["fragmentation type"] = "muiltiple"
            except: 
                pass
            try:
                if full_results['call'] == None or full_results['call'] == 'none':
                    full_results["call"] = file_summary[keys]['labeling']["call"]
                
                elif file_summary[keys]['labeling']["call"] == 'none':
                    pass

<<<<<<< HEAD

=======
                elif full_results['call'] != file_summary[keys]['labeling']["call"]:
                    full_results['call'] = "muiltiple"
            except:
                pass
            try:
                if full_results['fragmentation tolerance'] == None:
                    full_results['fragmentation tolerance'] = file_summary[keys]['tolerance']
                elif 'no' in file_summary[keys]['tolerance']:
                    pass
                elif full_results['fragmentation tolerance'] != file_summary[keys]['tolerance']:
                    full_results['fragmentation tolerance'] = "muiltple"
            except:
                pass
        

        
            
        
>>>>>>> a767c47f

    ####################################################################################################
    #### Log an event
    def log_event(self, status, code, message):

        category = 'UNKNOWN'
        if status == 'WARNING':
            category = 'warnings'
        elif status == 'ERROR':
            category = 'errors'
        else:
            eprint(f"FATAL ERROR: Unrecognized event status '{status}'")
            eprint(sys.exc_info())
            sys.exit()

        #### Record the event
        full_message = f"{status}: [{code}]: {message}"
        self.metadata['problems'][category]['count'] += 1
        self.metadata['problems'][category]['list'].append(full_message)
        if code not in self.metadata['problems'][category]['codes']:
            self.metadata['problems'][category]['codes'][code] = 1
        else:
            self.metadata['problems'][category]['codes'][code] += 1

        #### If this is an error, also update the overall state
        if status == 'ERROR':
            self.metadata['state']['status'] = status
            self.metadata['state']['code'] = code
            self.metadata['state']['message'] = message
            #if self.verbose >= 1:
             #   eprint(full_message)


####################################################################################################
#### Gaussian function used for curve fitting
def gaussian_function(x,a,x0,sigma):
    return a*numpy.exp(-(x-x0)**2/(2*sigma**2))


####################################################################################################
#### For command-line usage
def main():

    argparser = argparse.ArgumentParser(description='Creates an index for an MSP spectral library file')
    argparser.add_argument('--use_cache', action='store', help='Set to true to use the cached file instead of regenerating')
    argparser.add_argument('--refresh', action='count', default=0, help='If set, existing metadata for a file will be overwritten rather than skipping the file')
    argparser.add_argument('--verbose', action='count', help='If set, print more information about ongoing processing' )
    argparser.add_argument('--version', action='version', version='%(prog)s 0.5')
    argparser.add_argument('files', type=str, nargs='+', help='Filenames of one or more mzML files to read')
    params = argparser.parse_args()

    #### Set verbose
    verbose = params.verbose
    if verbose is None: verbose = 1

    #### Loop over all the files to ensure that they are really there before starting work
    for file in params.files:
        if not os.path.isfile(file):
            eprint(f"ERROR: File '{file}' not found or not a file")
            return

    #### Load the current metadata file in order to update it
    study = MetadataHandler(verbose=verbose)
    study.read_or_create()

    #### Loop over all the files processing them
    for file in params.files:

        #### If this file is already in the metadata store, purge it and generate new
        if file in study.metadata['files']:
            if params.refresh is not None and params.refresh > 0:
                study.metadata['files'][file] = None
            else:
                if verbose >= 1: eprint(f"INFO: Already have results for '{file}'. Skipping..")
                continue

        #### Assess the mzML file
        assessor = MzMLAssessor(file, metadata=study.metadata, verbose=verbose)
        assessor.read_header()
        if not params.use_cache:
            assessor.read_spectra()
        assessor.assess_lowend_composite_spectra()
        assessor.assess_neutral_loss_composite_spectra()

        if assessor.metadata['state']['status'] != 'ERROR' or 'multiple fragmentation types' in assessor.metadata['state']['message']:
            assessor.assess_ROIs()
        
    #### Infer parameters based on the latest data
    if assessor.metadata['state']['status'] != 'ERROR' or 'multiple fragmentation types' in assessor.metadata['state']['message']:
        study.infer_search_criteria()

    #### Write out our state of mind
    study.store()


#### For command line usage
if __name__ == "__main__": main()<|MERGE_RESOLUTION|>--- conflicted
+++ resolved
@@ -260,10 +260,7 @@
         #if self.verbose >= 1: eprint("")
 
         
-<<<<<<< HEAD
-=======
         # Plotting the composite spectrum and dumping the array of m/z versus intensities
-        """
         destination = "precursor_loss_HR_HCD"
         intensities = self.composite[destination]['n_peaks']
         maximum = self.composite[destination]['maximum']
@@ -274,13 +271,11 @@
         plt.xlabel("m/z loss (precursor_loss)")
         plt.ylabel("Intensity")
         plt.tight_layout()
-        """
 
         #data = numpy.column_stack((mz, intensities))
         #numpy.savetxt("composite_array.tsv", data, delimiter='\t', header="m/z\t\t\t\t\t\tintensity")
 
         
->>>>>>> a767c47f
         #### Find the tolerance of the MS1 scan
         self.find_ms_one_tolerance(ms_one_tolerance_dict)
 
@@ -747,13 +742,8 @@
     def add_spectrum(self,params):
 
         stats, precursor_mz, peaklist = params
-<<<<<<< HEAD
-        spectrum_type = stats['fragmentation_type']
-        print(spectrum_type)
-=======
 
         spectrum_type = stats['fragmentation_tag'].replace(" ", "_")
->>>>>>> a767c47f
 
         if 'n_spectra_examined' not in self.metadata['files'][self.mzml_file]['spectra_stats']:
             self.metadata['files'][self.mzml_file]['spectra_stats']['n_spectra_examined'] = 0
@@ -1502,9 +1492,6 @@
                 elif file_summary[keys]['labeling']["call"] == 'none':
                     pass
 
-<<<<<<< HEAD
-
-=======
                 elif full_results['call'] != file_summary[keys]['labeling']["call"]:
                     full_results['call'] = "muiltiple"
             except:
@@ -1523,7 +1510,6 @@
         
             
         
->>>>>>> a767c47f
 
     ####################################################################################################
     #### Log an event
